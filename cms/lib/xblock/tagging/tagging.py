--- conflicted
+++ resolved
@@ -176,32 +176,18 @@
 
         saved_tags = {}
         tags_history = {}
-<<<<<<< HEAD
-        new_tags = []
-=======
->>>>>>> 3567b301
 
         for av_tag in self._get_available_tags():
             tag_category = av_tag.name.strip()
             saved_tag_values = self.saved_tags.get(tag_category, [])
-<<<<<<< HEAD
-            tag_key = '%s[]' % tag_category
-            if tag_key in posted_data and len(posted_data[tag_key]) > 0:
-                tag_values = posted_data[tag_key]
-=======
             tag_category_key = '%s[]' % tag_category
             if tag_category_key in posted_data and len(posted_data[tag_category_key]) > 0:
                 tag_values = posted_data[tag_category_key]
->>>>>>> 3567b301
                 saved_tags[tag_category] = tag_values
 
                 for tag_value in tag_values:
                     tag_value_final = tag_value.strip()
                     tag_key = get_tag_key(av_tag.name, tag_value_final)
-<<<<<<< HEAD
-                    new_tags.append(tag_key)
-=======
->>>>>>> 3567b301
                     if tag_key not in self.tags_history:
                         added_by_superuser = False
                         added_by_user = 0
