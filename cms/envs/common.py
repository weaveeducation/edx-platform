--- conflicted
+++ resolved
@@ -560,7 +560,6 @@
         ],
         'output_filename': 'css/cms-style-vendor-tinymce-skin.css',
     },
-<<<<<<< HEAD
     'style-main-v1': {
         'source_filenames': [
             'css/studio-main-v1.css',
@@ -584,21 +583,6 @@
             'css/studio-main-v2-rtl.css',
         ],
         'output_filename': 'css/studio-main-v2-rtl.css',
-=======
-    'style-main': {
-        # this is unnecessary and can be removed
-        'source_filenames': [
-            'css/studio-main.css',
-        ],
-        'output_filename': 'css/studio-main.css',
-    },
-    'style-main-rtl': {
-        # this is unnecessary and can be removed
-        'source_filenames': [
-            'css/studio-main-rtl.css',
-        ],
-        'output_filename': 'css/studio-main-rtl.css',
->>>>>>> 198a4633
     },
     'style-edx-icons': {
         'source_filenames': [
