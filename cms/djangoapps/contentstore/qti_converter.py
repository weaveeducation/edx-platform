<<<<<<< HEAD
#! /usr/bin/env python
# -*- coding: utf-8 -*-
"""
This module provides functionality for converting QTI tests into edx courses.
Code is written for QTI 1.2 (https://www.imsglobal.org/question/qtiv1p2/imsqti_asi_bindv1p2.html)
Supported types of problems are: essay_question, multiple_answers_question,
multiple_choice_question, matching_question and fill_in_multiple_blanks_question.
Other problem types will be ignored during conversion.
Converter looks for imsmanifest.xml in root directory of archive and parses all the resources (xml
files) listed in there. As a result it creates a .tar.gz archive suitable for import in existing
course.
"""

from shutil import copyfile
import datetime
import xml.etree.ElementTree as ET
from collections import OrderedDict
import os
import re
import uuid

NS = {'qti': 'http://www.imsglobal.org/xsd/ims_qtiasiv1p2',
      'xsi': 'http://www.w3.org/2001/XMLSchema-instance',
      'schemaLocation': 'http://www.imsglobal.org/xsd/ims_qtiasiv1p2',
      'ims': 'http://www.imsglobal.org/xsd/imsccv1p1/imscp_v1p1',
      'meta': 'http://canvas.instructure.com/xsd/cccv1p0'}


class Course(object):
    """
    Class representing one course
    """

    def __init__(self):
        self.assessments = []


class Item(object):
    """
    Class representing one problem
    """

    def __init__(self):
        self.title = ''
        self.metafields = {}
        self.mattext = ''
        self.responses = {}
        self.feedback = {}
        self.correct = []
        self.match = OrderedDict()
        self.match_correct = {}


class Assessment(object):
    """
    Class representing one section
    """

    def __init__(self):
        self.ident = ''
        self.title = ''
        self.items = []
        self.description = ''
        self.start = ''
        self.end = ''
        self.show_correct = ''
        self.show_correct_at_end = ''
        self.allowed_attempts = '1'
        self.time_limit = ''


def parse_meta(element, subject):
    """
    Parse metadata of QTI element
    """
    meta = element.find('qti:qtimetadata', NS)
    if meta is not None:
        for metadatafield in meta.findall('qti:qtimetadatafield', NS):
            metalabel = metadatafield.find('qti:fieldlabel', NS).text
            metavalue = metadatafield.find('qti:fieldentry', NS).text
            subject.metafields.update({metalabel: metavalue})


def get_mattext(element):
    """
    Get text from material QTI xml element.
    """
    material = element.find('qti:material', NS)
    if material is not None:
        temp_str = material.find('qti:mattext', NS).text
        # Update img tag to match new location of images
        temp_str = re.sub(r'src="(?:[^"/]*/)*([^"]+)"', r'src="/static/\1"', temp_str)
        # Add closing tag for br and img elements
        temp_str = re.sub(r'(<img("[^"]*"|[^/">])*)>', r'\1/>', temp_str)
        temp_str = re.sub('<br.*?>', '<br/>', temp_str)
        return temp_str
    return ''


def text_from_html(temp_str):
    """
    Remove tags from string.
    """
    temp_str = temp_str.replace('<br/>', '\n')
    temp_str = re.sub('<[^>]*>', '', temp_str)
    return temp_str


def parse_assessment(tree, new_assessment):
    """
    Parse one QTI assessment file.
    """
    root = tree.getroot()
    for assessment_el in root.findall('qti:assessment', NS):
        new_assessment.title = assessment_el.get('title').replace('&', 'and')
        new_assessment.ident = assessment_el.get('ident')
        for item_el in tree.findall('.//qti:section[1]//qti:item', NS):
            new_item = Item()
            new_item.title = item_el.get('title').replace('&', 'and')
            parse_meta(item_el.find('qti:itemmetadata', NS), new_item)

            presentation = item_el.find('qti:presentation', NS)
            new_item.mattext = get_mattext(presentation)
            for response_element in presentation.findall('qti:response_lid', NS):
                match_text = get_mattext(response_element)
                if match_text:
                    new_item.match.update({match_text: response_element.get('ident')})
                for response in response_element.find('qti:render_choice', NS). \
                        findall('qti:response_label', NS):
                    response_id = response.get('ident')
                    value = get_mattext(response)
                    new_item.responses.update({response_id: value})

            resprocessing = item_el.find('qti:resprocessing', NS)
            for respcondition_el in resprocessing.findall('qti:respcondition', NS):
                if respcondition_el.find('qti:setvar', NS) is not None:
                    conditionvar = respcondition_el.find('qti:conditionvar', NS)
                    condition = conditionvar.find('qti:and', NS)
                    if condition is None:
                        condition = conditionvar
                    for answer in condition.findall('qti:varequal', NS):
                        new_item.correct.extend([answer.text])
                        new_item.match_correct.update({answer.get('respident'): answer.text})

            for feedback_element in item_el.findall('qti:itemfeedback', NS):
                flowmat = feedback_element.find('qti:flow_mat', NS)
                value = get_mattext(flowmat)
                new_item.feedback.update({feedback_element.get('ident'): value})

            new_assessment.items.extend([new_item])


def write_essay_question(item, vertical_root, chapter):
    """
    Write essay question to file.
    """
    open_ass_el = ET.SubElement(vertical_root, 'openassessment')
    open_ass_el.set("url_name", uuid.uuid3(uuid.NAMESPACE_DNS, item.mattext.encode('utf-8')).hex)
    open_ass_el.set("submission_start", chapter.start)
    open_ass_el.set("submission_due", chapter.end)
    open_ass_el.set("text_response", "required")
    open_ass_el.set("allow_latext", "False")
    title_el = ET.SubElement(open_ass_el, 'title')
    title_el.text = item.title
    asss_el = ET.SubElement(open_ass_el, 'assessments')
    ass_el = ET.SubElement(asss_el, 'assessment')
    ass_el.set("name", "staff-assessment")
    ass_el.set("required", "True")
    prompts_el = ET.SubElement(open_ass_el, 'prompts')
    prompt_el = ET.SubElement(prompts_el, 'prompt')
    desc_el = ET.SubElement(prompt_el, 'description')
    desc_el.text = text_from_html(item.mattext)
    rubric_el = ET.SubElement(open_ass_el, 'rubric')
    criterion_el = ET.SubElement(rubric_el, 'criterion')
    criterion_el.set("feedback", "required")
    name_el = ET.SubElement(criterion_el, 'name')
    name_el.text = "0"
    lab_el = ET.SubElement(criterion_el, 'label')
    lab_el.text = "Criteria"
    prom_el = ET.SubElement(criterion_el, 'prompt')
    prom_el.text = "Is the answer correct?"
    feedback_prom_el = ET.SubElement(rubric_el, 'feedbackprompt')
    feedback_prom_el.text = 'What aspects of this response stood out to you? What did it do well? '\
                            'How could it be improved? '
    feedback_def_el = ET.SubElement(rubric_el, 'feedback_default_text')
    feedback_def_el.text = 'I think that this response...'


def write_multiple_answers_question(item, problem_root):
    """
    Write multiple answers question to file.
    """
    choice_resp_el = ET.SubElement(problem_root, 'choiceresponse')
    p_el = ET.SubElement(choice_resp_el, 'p')
    p_el.text = item.mattext
    label = ET.SubElement(choice_resp_el, 'label')
    choice_group_el = ET.SubElement(choice_resp_el, 'checkboxgroup')
    for number, answer in item.responses.items():
        choice_el = ET.SubElement(choice_group_el, 'choice')
        choice_el.set("correct", str(number in item.correct))
        choice_el.text = answer


def write_multiple_choice_question(item, problem_root):
    """
    Write multiple choice question to file.
    """
    multi_choice_el = ET.SubElement(problem_root, 'multiplechoiceresponse')
    p_el = ET.SubElement(multi_choice_el, 'p')
    p_el.text = item.mattext
    choice_group_el = ET.SubElement(multi_choice_el, 'choicegroup')
    choice_group_el.set("type", "MultipleChoice")
    for number, answer in item.responses.items():
        choice_el = ET.SubElement(choice_group_el, 'choice')
        choice_el.set("correct", str(number in item.correct))
        choice_el.text = answer
        feedback_name = 'general_incorrect_fb'
        if number in item.correct:
            feedback_name = 'correct_fb'
        if feedback_name in item.feedback:
            choice_hint_el = ET.SubElement(choice_el, 'choicehint')
            choice_hint_el.text = item.feedback[feedback_name]


def write_fill_in_multiple_blanks_question(item, problem_root):
    """
    Write fill in multiple blanks question to file.
    """
    num_resp_el = ET.SubElement(problem_root, 'numericalresponse')
    num_resp_el.set("answer", item.responses[item.correct[0]])
    p_el = ET.SubElement(num_resp_el, 'p')
    p_el.text = item.mattext
    label = ET.SubElement(num_resp_el, 'label')
    f_eq_el = ET.SubElement(num_resp_el, 'formulaequationinput')


def write_matching_question(item, problem_root):
    """
    Write matching question to file.
    """
    option_response_el = ET.SubElement(problem_root, 'optionresponse')
    p_el = ET.SubElement(option_response_el, 'p')
    p_el.text = item.mattext
    for match_text, match_id in item.match.items():
        desc_el = ET.SubElement(option_response_el, 'description')
        desc_el.text = match_text
        option_input_el = ET.SubElement(option_response_el, 'optioninput')
        for number, answer in item.responses.items():
            is_correct = number == item.match_correct[match_id]
            option_el = ET.SubElement(option_input_el, 'option')
            option_el.set("correct", str(is_correct))
            option_el.text = answer


def write_problem(item, vertical_root, chapter, problem_dir):
    """
    Write one problem to disk.
    """
    if item.metafields['question_type'] == 'essay_question':
        write_essay_question(item, vertical_root, chapter)
        return

    item_id = item.metafields['assessment_question_identifierref']

    problem_root = ET.Element('problem')
    problem_root.set("max_attempts", chapter.allowedAttempts)
    problem_root.set("display_name", item.title)
    problem_root.set("weight", "1.0")
    if item.metafields['question_type'] == 'multiple_answers_question':
        write_multiple_answers_question(item, problem_root)
    elif item.metafields['question_type'] == 'multiple_choice_question':
        write_multiple_choice_question(item, problem_root)
    elif item.metafields['question_type'] == 'fill_in_multiple_blanks_question':
        write_fill_in_multiple_blanks_question(item, problem_root)
    elif item.metafields['question_type'] == 'matching_question':
        write_matching_question(item, problem_root)

    problem_el = ET.SubElement(vertical_root, 'problem')
    problem_el.set("url_name", item_id)

    problem_f = open('{0}/{1}.xml'.format(problem_dir, item_id), "w+")
    problem_f.write(ET.tostring(problem_root).replace('&amp;', '&').replace('&gt;', '>')
                    .replace('&lt;', '<'))
    problem_f.close()


def write_chapter(chapter, html_dir, course_root, chapter_dir, seq_dir, vertical_dir, problem_dir):
    """
    Write one chapter to disk.
    """
    if not chapter.items:
        return

    html_id = uuid.uuid3(uuid.NAMESPACE_DNS, chapter.description).hex
    if chapter.description:
        html_f = open('{0}/{1}.html'.format(html_dir, html_id), 'w+')
        html_xml = open('{0}/{1}.xml'.format(html_dir, html_id), 'w+')
        html_xml.write('<html filename="{0}"/>'.format(html_id))
        html_f.write('<p>{0}</p>'.format(chapter.description))
        html_f.close()
        html_xml.close()

    chapter_el = ET.SubElement(course_root, 'chapter')
    chapter_el.set("url_name", chapter.ident)

    chapter_root = ET.Element('chapter')
    chapter_root.set("display_name", chapter.title)
    sequential_el = ET.SubElement(chapter_root, 'sequential')
    sequential_el.set("url_name", chapter.ident)
    chapter_f = open('{0}/{1}.xml'.format(chapter_dir, chapter.ident), 'w+')
    chapter_f.write(ET.tostring(chapter_root))
    chapter_f.close()

    sequential_root = ET.Element('sequential')
    sequential_root.set("display_name", "Subsection")
    sequential_root.set("due", chapter.end)
    sequential_root.set("start", chapter.start)
    sequential_root.set("show_correctness", "always")
    if chapter.time_limit:
        sequential_root.set("is_time_limited", "true")
        sequential_root.set("is_proctored_enabled", "false")
        sequential_root.set("is_practice_exam", "false")
        sequential_root.set("default_time_limit_minutes", chapter.time_limit)
    vertical_el = ET.SubElement(sequential_root, 'vertical')
    vertical_el.set("url_name", chapter.ident)
    seq_f = open('{0}/{1}.xml'.format(seq_dir, chapter.ident), 'w+')
    seq_f.write(ET.tostring(sequential_root))
    seq_f.close()

    vertical_root = ET.Element('vertical')
    vertical_root.set("display_name", chapter.title)

    if chapter.description:
        html_el = ET.SubElement(vertical_root, 'html')
        html_el.set("url_name", html_id)
    for item in chapter.items:
        write_problem(item, vertical_root, chapter, problem_dir)

    vertical_f = open('{0}/{1}.xml'.format(vertical_dir, chapter.ident), "w+")
    vertical_f.write(ET.tostring(vertical_root).replace('&amp;', '&').replace('&gt;', '>')
                     .replace('&lt;', '<'))
    vertical_f.close()


def write_olx(course_directory, course):
    """
    Write parsed OLX file data to file system.
    """
    course_el = ET.Element('course')
    course_el.set("url_name", "course")
    course_el.set("org", "credo")
    course_el.set("course", "csl")
    course_f = open('{0}/course.xml'.format(course_directory), 'w+')
    course_f.write(ET.tostring(course_el))
    course_f.close()

    chapter_dir = '{0}/chapter'.format(course_directory)
    os.makedirs(chapter_dir)
    course_dir = '{0}/course'.format(course_directory)
    os.makedirs(course_dir)
    problem_dir = '{0}/problem'.format(course_directory)
    os.makedirs(problem_dir)
    seq_dir = '{0}/sequential'.format(course_directory)
    os.makedirs(seq_dir)
    vertical_dir = '{0}/vertical'.format(course_directory)
    os.makedirs(vertical_dir)
    html_dir = '{0}/html'.format(course_directory)
    os.makedirs(html_dir)

    course_root = ET.Element('course')
    course_root.set("display_name", "Course")
    course_root.set("show_chat", "false")
    course_root.set("enable_timed_exams", "true")
    course_root.set("enable_proctored_exams", "false")

    for chapter in course.assessments:
        write_chapter(chapter, html_dir, course_root, chapter_dir, seq_dir, vertical_dir,
                      problem_dir)

    course_xml = open('{0}/course.xml'.format(course_dir), "w+")
    course_xml.write(ET.tostring(course_root))
    course_xml.close()


def parse_assessment_meta(assessment_meta_xml, new_assessment):
    """
    Parse metafile for one assessment.
    """
    meta_root = assessment_meta_xml.getroot()
    desc = meta_root.find('meta:description', NS).text
    if desc is not None:
        new_assessment.description = re.sub('&lt.*?&gt;|<.*?>|\n', '', desc.encode('utf-8'))

    end_time = meta_root.find('meta:due_at', NS)
    if end_time is not None:
        new_assessment.end = end_time.text
    else:
        end_time = meta_root.find('meta:lock_at', NS)
        if end_time is not None:
            new_assessment.end = end_time.text
    start_time = meta_root.find('meta:unlock_at', NS)
    if start_time is not None:
        new_assessment.start = start_time.text
    else:
        new_assessment.start = datetime.datetime.now().replace(microsecond=0).isoformat()
        new_assessment.end = (datetime.datetime.now() +
                              datetime.timedelta(days=7)).replace(microsecond=0).isoformat()

    max_attempts = meta_root.find('meta:allowed_attempts', NS)
    if max_attempts is not None:
        new_assessment.allowedAttempts = max_attempts.text
    time_limit = meta_root.find('meta:time_limit', NS)
    if time_limit is not None:
        new_assessment.time_limit = time_limit.text
    new_assessment.showCorrect = meta_root.find('meta:show_correct_answers', NS).text
    new_assessment.showCorrectAtEnd = meta_root.find('meta:show_correct_answers_last_attempt',
                                                     NS).text


def convert_to_olx(path_to_ims):
    """
    Convert folder with qti course into a folder with edx course.
    """
    manifest = '{0}imsmanifest.xml'.format(path_to_ims)
    quiz = Course()
    manifest_xml = ET.parse(manifest)
    root_manifest = manifest_xml.getroot()

    directory = path_to_ims
    if not os.path.exists(directory):
        os.makedirs(directory)

    for resource in root_manifest.find('ims:resources', NS).findall('ims:resource', NS):
        if resource.get('type') == "webcontent":
            static_directory = '{0}/static'.format(directory)
            if not os.path.exists(static_directory):
                os.makedirs(static_directory)
            image_file = '{0}{1}'.format(path_to_ims, resource.get('href'))
            new_image_file = '{0}/{1}'.format(static_directory,
                                              os.path.basename(resource.get('href')))
            copyfile(image_file, new_image_file)

        if resource.get('type') == "imsqti_xmlv1p2":
            xmlfile = resource.find('ims:file', NS)
            xml = ET.parse(path_to_ims + xmlfile.get('href'))
            new_assessment = Assessment()
            parse_assessment(xml, new_assessment)
            assessment_meta_xml = ET.parse(
                path_to_ims + resource.get('identifier') + '/assessment_meta.xml')
            parse_assessment_meta(assessment_meta_xml, new_assessment)
            quiz.assessments.extend([new_assessment])

    write_olx(directory, quiz)
=======
#! /usr/bin/env python
# -*- coding: utf-8 -*-
"""
This module provides functionality for converting QTI tests into edx courses.
Code is written for QTI 1.2 (https://www.imsglobal.org/question/qtiv1p2/imsqti_asi_bindv1p2.html)
Supported types of problems are: essay_question, multiple_answers_question,
multiple_choice_question, matching_question and fill_in_multiple_blanks_question.
Other problem types will be ignored during conversion.
Converter looks for imsmanifest.xml in root directory of archive and parses all the resources (xml
files) listed in there. As a result it creates a .tar.gz archive suitable for import in existing
course.
"""

from shutil import copyfile
import datetime
import xml.etree.ElementTree as ET
from collections import OrderedDict
import os
import re
import uuid

NS = {'qti': 'http://www.imsglobal.org/xsd/ims_qtiasiv1p2',
      'xsi': 'http://www.w3.org/2001/XMLSchema-instance',
      'schemaLocation': 'http://www.imsglobal.org/xsd/ims_qtiasiv1p2',
      'ims': 'http://www.imsglobal.org/xsd/imsccv1p1/imscp_v1p1',
      'meta': 'http://canvas.instructure.com/xsd/cccv1p0'}


class Course(object):
    """
    Class representing one course
    """

    def __init__(self):
        self.assessments = []


class Item(object):
    """
    Class representing one problem
    """

    def __init__(self):
        self.title = ''
        self.metafields = {}
        self.mattext = ''
        self.responses = {}
        self.feedback = {}
        self.correct = []
        self.match = OrderedDict()
        self.match_correct = {}


class Assessment(object):
    """
    Class representing one section
    """

    def __init__(self):
        self.ident = ''
        self.title = ''
        self.items = []
        self.description = ''
        self.start = ''
        self.end = ''
        self.show_correct = ''
        self.show_correct_at_end = ''
        self.allowed_attempts = '1'
        self.time_limit = ''


def parse_meta(element, subject):
    """
    Parse metadata of QTI element
    """
    meta = element.find('qti:qtimetadata', NS)
    if meta is not None:
        for metadatafield in meta.findall('qti:qtimetadatafield', NS):
            metalabel = metadatafield.find('qti:fieldlabel', NS).text
            metavalue = metadatafield.find('qti:fieldentry', NS).text
            subject.metafields.update({metalabel: metavalue})


def get_mattext(element):
    """
    Get text from material QTI xml element.
    """
    material = element.find('qti:material', NS)
    if material is not None:
        temp_str = material.find('qti:mattext', NS).text
        # Update img tag to match new location of images
        temp_str = re.sub(r'src="(?:[^"/]*/)*([^"]+)"', r'src="/static/\1"', temp_str)
        # Add closing tag for br and img elements
        temp_str = re.sub(r'(<img("[^"]*"|[^/">])*)>', r'\1/>', temp_str)
        temp_str = re.sub('<br.*?>', '<br/>', temp_str)
        return temp_str
    return ''


def text_from_html(temp_str):
    """
    Remove tags from string.
    """
    temp_str = temp_str.replace('<br/>', '\n')
    temp_str = re.sub('<[^>]*>', '', temp_str)
    return temp_str


def parse_assessment(tree, new_assessment):
    """
    Parse one QTI assessment file.
    """
    root = tree.getroot()
    for assessment_el in root.findall('qti:assessment', NS):
        new_assessment.title = assessment_el.get('title').replace('&', 'and')
        new_assessment.ident = assessment_el.get('ident')
        for item_el in tree.findall('.//qti:section[1]//qti:item', NS):
            new_item = Item()
            new_item.title = item_el.get('title').replace('&', 'and')
            parse_meta(item_el.find('qti:itemmetadata', NS), new_item)

            presentation = item_el.find('qti:presentation', NS)
            new_item.mattext = get_mattext(presentation)
            for response_element in presentation.findall('qti:response_lid', NS):
                match_text = get_mattext(response_element)
                if match_text:
                    new_item.match.update({match_text: response_element.get('ident')})
                for response in response_element.find('qti:render_choice', NS). \
                        findall('qti:response_label', NS):
                    response_id = response.get('ident')
                    value = get_mattext(response)
                    new_item.responses.update({response_id: value})

            resprocessing = item_el.find('qti:resprocessing', NS)
            for respcondition_el in resprocessing.findall('qti:respcondition', NS):
                if respcondition_el.find('qti:setvar', NS) is not None:
                    conditionvar = respcondition_el.find('qti:conditionvar', NS)
                    condition = conditionvar.find('qti:and', NS)
                    if condition is None:
                        condition = conditionvar
                    for answer in condition.findall('qti:varequal', NS):
                        new_item.correct.extend([answer.text])
                        new_item.match_correct.update({answer.get('respident'): answer.text})

            for feedback_element in item_el.findall('qti:itemfeedback', NS):
                flowmat = feedback_element.find('qti:flow_mat', NS)
                value = get_mattext(flowmat)
                new_item.feedback.update({feedback_element.get('ident'): value})

            new_assessment.items.extend([new_item])


def write_essay_question(item, vertical_root, chapter):
    """
    Write essay question to file.
    """
    open_ass_el = ET.SubElement(vertical_root, 'openassessment')
    open_ass_el.set("url_name", uuid.uuid3(uuid.NAMESPACE_DNS, item.mattext.encode('utf-8')).hex)
    open_ass_el.set("submission_start", chapter.start)
    open_ass_el.set("submission_due", chapter.end)
    open_ass_el.set("text_response", "required")
    open_ass_el.set("allow_latext", "False")
    title_el = ET.SubElement(open_ass_el, 'title')
    title_el.text = item.title
    asss_el = ET.SubElement(open_ass_el, 'assessments')
    ass_el = ET.SubElement(asss_el, 'assessment')
    ass_el.set("name", "staff-assessment")
    ass_el.set("required", "True")
    prompts_el = ET.SubElement(open_ass_el, 'prompts')
    prompt_el = ET.SubElement(prompts_el, 'prompt')
    desc_el = ET.SubElement(prompt_el, 'description')
    desc_el.text = text_from_html(item.mattext)
    rubric_el = ET.SubElement(open_ass_el, 'rubric')
    criterion_el = ET.SubElement(rubric_el, 'criterion')
    criterion_el.set("feedback", "required")
    name_el = ET.SubElement(criterion_el, 'name')
    name_el.text = "0"
    lab_el = ET.SubElement(criterion_el, 'label')
    lab_el.text = "Criteria"
    prom_el = ET.SubElement(criterion_el, 'prompt')
    prom_el.text = "Is the answer correct?"
    feedback_prom_el = ET.SubElement(rubric_el, 'feedbackprompt')
    feedback_prom_el.text = 'What aspects of this response stood out to you? What did it do well? '\
                            'How could it be improved? '
    feedback_def_el = ET.SubElement(rubric_el, 'feedback_default_text')
    feedback_def_el.text = 'I think that this response...'


def write_multiple_answers_question(item, problem_root):
    """
    Write multiple answers question to file.
    """
    choice_resp_el = ET.SubElement(problem_root, 'choiceresponse')
    p_el = ET.SubElement(choice_resp_el, 'p')
    p_el.text = item.mattext
    label = ET.SubElement(choice_resp_el, 'label')
    choice_group_el = ET.SubElement(choice_resp_el, 'checkboxgroup')
    for number, answer in item.responses.items():
        choice_el = ET.SubElement(choice_group_el, 'choice')
        choice_el.set("correct", str(number in item.correct))
        choice_el.text = answer


def write_multiple_choice_question(item, problem_root):
    """
    Write multiple choice question to file.
    """
    multi_choice_el = ET.SubElement(problem_root, 'multiplechoiceresponse')
    p_el = ET.SubElement(multi_choice_el, 'p')
    p_el.text = item.mattext
    choice_group_el = ET.SubElement(multi_choice_el, 'choicegroup')
    choice_group_el.set("type", "MultipleChoice")
    for number, answer in item.responses.items():
        choice_el = ET.SubElement(choice_group_el, 'choice')
        choice_el.set("correct", str(number in item.correct))
        choice_el.text = answer
        feedback_name = 'general_incorrect_fb'
        if number in item.correct:
            feedback_name = 'correct_fb'
        if feedback_name in item.feedback:
            choice_hint_el = ET.SubElement(choice_el, 'choicehint')
            choice_hint_el.text = item.feedback[feedback_name]


def write_fill_in_multiple_blanks_question(item, problem_root):
    """
    Write fill in multiple blanks question to file.
    """
    num_resp_el = ET.SubElement(problem_root, 'numericalresponse')
    num_resp_el.set("answer", item.responses[item.correct[0]])
    p_el = ET.SubElement(num_resp_el, 'p')
    p_el.text = item.mattext
    label = ET.SubElement(num_resp_el, 'label')
    f_eq_el = ET.SubElement(num_resp_el, 'formulaequationinput')


def write_matching_question(item, problem_root):
    """
    Write matching question to file.
    """
    option_response_el = ET.SubElement(problem_root, 'optionresponse')
    p_el = ET.SubElement(option_response_el, 'p')
    p_el.text = item.mattext
    for match_text, match_id in item.match.items():
        desc_el = ET.SubElement(option_response_el, 'description')
        desc_el.text = match_text
        option_input_el = ET.SubElement(option_response_el, 'optioninput')
        for number, answer in item.responses.items():
            is_correct = number == item.match_correct[match_id]
            option_el = ET.SubElement(option_input_el, 'option')
            option_el.set("correct", str(is_correct))
            option_el.text = answer


def write_problem(item, vertical_root, chapter, problem_dir):
    """
    Write one problem to disk.
    """
    if item.metafields['question_type'] == 'essay_question':
        write_essay_question(item, vertical_root, chapter)
        return

    item_id = item.metafields['assessment_question_identifierref']

    problem_root = ET.Element('problem')
    problem_root.set("max_attempts", chapter.allowedAttempts)
    problem_root.set("display_name", item.title)
    problem_root.set("weight", "1.0")
    if item.metafields['question_type'] == 'multiple_answers_question':
        write_multiple_answers_question(item, problem_root)
    elif item.metafields['question_type'] == 'multiple_choice_question':
        write_multiple_choice_question(item, problem_root)
    elif item.metafields['question_type'] == 'fill_in_multiple_blanks_question':
        write_fill_in_multiple_blanks_question(item, problem_root)
    elif item.metafields['question_type'] == 'matching_question':
        write_matching_question(item, problem_root)

    problem_el = ET.SubElement(vertical_root, 'problem')
    problem_el.set("url_name", item_id)

    problem_f = open('{0}/{1}.xml'.format(problem_dir, item_id), "w+")
    problem_f.write(ET.tostring(problem_root).replace('&amp;', '&').replace('&gt;', '>')
                    .replace('&lt;', '<'))
    problem_f.close()


def write_chapter(chapter, html_dir, course_root, chapter_dir, seq_dir, vertical_dir, problem_dir):
    """
    Write one chapter to disk.
    """
    if not chapter.items:
        return

    html_id = uuid.uuid3(uuid.NAMESPACE_DNS, chapter.description).hex
    if chapter.description:
        html_f = open('{0}/{1}.html'.format(html_dir, html_id), 'w+')
        html_xml = open('{0}/{1}.xml'.format(html_dir, html_id), 'w+')
        html_xml.write('<html filename="{0}"/>'.format(html_id))
        html_f.write('<p>{0}</p>'.format(chapter.description))
        html_f.close()
        html_xml.close()

    chapter_el = ET.SubElement(course_root, 'chapter')
    chapter_el.set("url_name", chapter.ident)

    chapter_root = ET.Element('chapter')
    chapter_root.set("display_name", chapter.title)
    sequential_el = ET.SubElement(chapter_root, 'sequential')
    sequential_el.set("url_name", chapter.ident)
    chapter_f = open('{0}/{1}.xml'.format(chapter_dir, chapter.ident), 'w+')
    chapter_f.write(ET.tostring(chapter_root))
    chapter_f.close()

    sequential_root = ET.Element('sequential')
    sequential_root.set("display_name", "Subsection")
    sequential_root.set("due", chapter.end)
    sequential_root.set("start", chapter.start)
    sequential_root.set("show_correctness", "always")
    if chapter.time_limit:
        sequential_root.set("is_time_limited", "true")
        sequential_root.set("is_proctored_enabled", "false")
        sequential_root.set("is_practice_exam", "false")
        sequential_root.set("default_time_limit_minutes", chapter.time_limit)
    vertical_el = ET.SubElement(sequential_root, 'vertical')
    vertical_el.set("url_name", chapter.ident)
    seq_f = open('{0}/{1}.xml'.format(seq_dir, chapter.ident), 'w+')
    seq_f.write(ET.tostring(sequential_root))
    seq_f.close()

    vertical_root = ET.Element('vertical')
    vertical_root.set("display_name", chapter.title)

    if chapter.description:
        html_el = ET.SubElement(vertical_root, 'html')
        html_el.set("url_name", html_id)
    for item in chapter.items:
        write_problem(item, vertical_root, chapter, problem_dir)

    vertical_f = open('{0}/{1}.xml'.format(vertical_dir, chapter.ident), "w+")
    vertical_f.write(ET.tostring(vertical_root).replace('&amp;', '&').replace('&gt;', '>')
                     .replace('&lt;', '<'))
    vertical_f.close()


def write_olx(course_directory, course):
    """
    Write parsed OLX file data to file system.
    """
    course_el = ET.Element('course')
    course_el.set("url_name", "course")
    course_el.set("org", "credo")
    course_el.set("course", "csl")
    course_f = open('{0}/course.xml'.format(course_directory), 'w+')
    course_f.write(ET.tostring(course_el))
    course_f.close()

    chapter_dir = '{0}/chapter'.format(course_directory)
    os.makedirs(chapter_dir)
    course_dir = '{0}/course'.format(course_directory)
    os.makedirs(course_dir)
    problem_dir = '{0}/problem'.format(course_directory)
    os.makedirs(problem_dir)
    seq_dir = '{0}/sequential'.format(course_directory)
    os.makedirs(seq_dir)
    vertical_dir = '{0}/vertical'.format(course_directory)
    os.makedirs(vertical_dir)
    html_dir = '{0}/html'.format(course_directory)
    os.makedirs(html_dir)

    course_root = ET.Element('course')
    course_root.set("display_name", "Course")
    course_root.set("show_chat", "false")
    course_root.set("enable_timed_exams", "true")
    course_root.set("enable_proctored_exams", "false")

    for chapter in course.assessments:
        write_chapter(chapter, html_dir, course_root, chapter_dir, seq_dir, vertical_dir,
                      problem_dir)

    course_xml = open('{0}/course.xml'.format(course_dir), "w+")
    course_xml.write(ET.tostring(course_root))
    course_xml.close()


def parse_assessment_meta(assessment_meta_xml, new_assessment):
    """
    Parse metafile for one assessment.
    """
    meta_root = assessment_meta_xml.getroot()
    desc = meta_root.find('meta:description', NS).text
    if desc is not None:
#        new_assessment.description = re.sub('&lt.*?&gt;|<.*?>|\n', '', desc.encode('utf-8'))
        new_assessment.description = desc.encode('utf-8')

    end_time = meta_root.find('meta:due_at', NS)
    if end_time is not None:
        new_assessment.end = end_time.text
    else:
        end_time = meta_root.find('meta:lock_at', NS)
        if end_time is not None:
            new_assessment.end = end_time.text
    start_time = meta_root.find('meta:unlock_at', NS)
    if start_time is not None:
        new_assessment.start = start_time.text
    else:
        new_assessment.start = datetime.datetime.now().replace(microsecond=0).isoformat()
        new_assessment.end = (datetime.datetime.now() +
                              datetime.timedelta(days=7)).replace(microsecond=0).isoformat()

    max_attempts = meta_root.find('meta:allowed_attempts', NS)
    if max_attempts is not None:
        new_assessment.allowedAttempts = max_attempts.text
    time_limit = meta_root.find('meta:time_limit', NS)
    if time_limit is not None:
        new_assessment.time_limit = time_limit.text
    new_assessment.showCorrect = meta_root.find('meta:show_correct_answers', NS).text
    new_assessment.showCorrectAtEnd = meta_root.find('meta:show_correct_answers_last_attempt',
                                                     NS).text


def convert_to_olx(path_to_ims):
    """
    Convert folder with qti course into a folder with edx course.
    """
    manifest = '{0}imsmanifest.xml'.format(path_to_ims)
    quiz = Course()
    manifest_xml = ET.parse(manifest)
    root_manifest = manifest_xml.getroot()

    directory = path_to_ims
    if not os.path.exists(directory):
        os.makedirs(directory)

    for resource in root_manifest.find('ims:resources', NS).findall('ims:resource', NS):
        if resource.get('type') == "webcontent":
            static_directory = '{0}/static'.format(directory)
            if not os.path.exists(static_directory):
                os.makedirs(static_directory)
            image_file = '{0}{1}'.format(path_to_ims, resource.get('href'))
            new_image_file = '{0}/{1}'.format(static_directory,
                                              os.path.basename(resource.get('href')))
            copyfile(image_file, new_image_file)

        if resource.get('type') == "imsqti_xmlv1p2":
            xmlfile = resource.find('ims:file', NS)
            xml = ET.parse(path_to_ims + xmlfile.get('href'))
            new_assessment = Assessment()
            parse_assessment(xml, new_assessment)
            assessment_meta_xml = ET.parse(
                path_to_ims + resource.get('identifier') + '/assessment_meta.xml')
            parse_assessment_meta(assessment_meta_xml, new_assessment)
            quiz.assessments.extend([new_assessment])

    write_olx(directory, quiz)
>>>>>>> 43f366ff
<|MERGE_RESOLUTION|>--- conflicted
+++ resolved
@@ -1,910 +1,455 @@
-<<<<<<< HEAD
-#! /usr/bin/env python
-# -*- coding: utf-8 -*-
-"""
-This module provides functionality for converting QTI tests into edx courses.
-Code is written for QTI 1.2 (https://www.imsglobal.org/question/qtiv1p2/imsqti_asi_bindv1p2.html)
-Supported types of problems are: essay_question, multiple_answers_question,
-multiple_choice_question, matching_question and fill_in_multiple_blanks_question.
-Other problem types will be ignored during conversion.
-Converter looks for imsmanifest.xml in root directory of archive and parses all the resources (xml
-files) listed in there. As a result it creates a .tar.gz archive suitable for import in existing
-course.
-"""
-
-from shutil import copyfile
-import datetime
-import xml.etree.ElementTree as ET
-from collections import OrderedDict
-import os
-import re
-import uuid
-
-NS = {'qti': 'http://www.imsglobal.org/xsd/ims_qtiasiv1p2',
-      'xsi': 'http://www.w3.org/2001/XMLSchema-instance',
-      'schemaLocation': 'http://www.imsglobal.org/xsd/ims_qtiasiv1p2',
-      'ims': 'http://www.imsglobal.org/xsd/imsccv1p1/imscp_v1p1',
-      'meta': 'http://canvas.instructure.com/xsd/cccv1p0'}
-
-
-class Course(object):
-    """
-    Class representing one course
-    """
-
-    def __init__(self):
-        self.assessments = []
-
-
-class Item(object):
-    """
-    Class representing one problem
-    """
-
-    def __init__(self):
-        self.title = ''
-        self.metafields = {}
-        self.mattext = ''
-        self.responses = {}
-        self.feedback = {}
-        self.correct = []
-        self.match = OrderedDict()
-        self.match_correct = {}
-
-
-class Assessment(object):
-    """
-    Class representing one section
-    """
-
-    def __init__(self):
-        self.ident = ''
-        self.title = ''
-        self.items = []
-        self.description = ''
-        self.start = ''
-        self.end = ''
-        self.show_correct = ''
-        self.show_correct_at_end = ''
-        self.allowed_attempts = '1'
-        self.time_limit = ''
-
-
-def parse_meta(element, subject):
-    """
-    Parse metadata of QTI element
-    """
-    meta = element.find('qti:qtimetadata', NS)
-    if meta is not None:
-        for metadatafield in meta.findall('qti:qtimetadatafield', NS):
-            metalabel = metadatafield.find('qti:fieldlabel', NS).text
-            metavalue = metadatafield.find('qti:fieldentry', NS).text
-            subject.metafields.update({metalabel: metavalue})
-
-
-def get_mattext(element):
-    """
-    Get text from material QTI xml element.
-    """
-    material = element.find('qti:material', NS)
-    if material is not None:
-        temp_str = material.find('qti:mattext', NS).text
-        # Update img tag to match new location of images
-        temp_str = re.sub(r'src="(?:[^"/]*/)*([^"]+)"', r'src="/static/\1"', temp_str)
-        # Add closing tag for br and img elements
-        temp_str = re.sub(r'(<img("[^"]*"|[^/">])*)>', r'\1/>', temp_str)
-        temp_str = re.sub('<br.*?>', '<br/>', temp_str)
-        return temp_str
-    return ''
-
-
-def text_from_html(temp_str):
-    """
-    Remove tags from string.
-    """
-    temp_str = temp_str.replace('<br/>', '\n')
-    temp_str = re.sub('<[^>]*>', '', temp_str)
-    return temp_str
-
-
-def parse_assessment(tree, new_assessment):
-    """
-    Parse one QTI assessment file.
-    """
-    root = tree.getroot()
-    for assessment_el in root.findall('qti:assessment', NS):
-        new_assessment.title = assessment_el.get('title').replace('&', 'and')
-        new_assessment.ident = assessment_el.get('ident')
-        for item_el in tree.findall('.//qti:section[1]//qti:item', NS):
-            new_item = Item()
-            new_item.title = item_el.get('title').replace('&', 'and')
-            parse_meta(item_el.find('qti:itemmetadata', NS), new_item)
-
-            presentation = item_el.find('qti:presentation', NS)
-            new_item.mattext = get_mattext(presentation)
-            for response_element in presentation.findall('qti:response_lid', NS):
-                match_text = get_mattext(response_element)
-                if match_text:
-                    new_item.match.update({match_text: response_element.get('ident')})
-                for response in response_element.find('qti:render_choice', NS). \
-                        findall('qti:response_label', NS):
-                    response_id = response.get('ident')
-                    value = get_mattext(response)
-                    new_item.responses.update({response_id: value})
-
-            resprocessing = item_el.find('qti:resprocessing', NS)
-            for respcondition_el in resprocessing.findall('qti:respcondition', NS):
-                if respcondition_el.find('qti:setvar', NS) is not None:
-                    conditionvar = respcondition_el.find('qti:conditionvar', NS)
-                    condition = conditionvar.find('qti:and', NS)
-                    if condition is None:
-                        condition = conditionvar
-                    for answer in condition.findall('qti:varequal', NS):
-                        new_item.correct.extend([answer.text])
-                        new_item.match_correct.update({answer.get('respident'): answer.text})
-
-            for feedback_element in item_el.findall('qti:itemfeedback', NS):
-                flowmat = feedback_element.find('qti:flow_mat', NS)
-                value = get_mattext(flowmat)
-                new_item.feedback.update({feedback_element.get('ident'): value})
-
-            new_assessment.items.extend([new_item])
-
-
-def write_essay_question(item, vertical_root, chapter):
-    """
-    Write essay question to file.
-    """
-    open_ass_el = ET.SubElement(vertical_root, 'openassessment')
-    open_ass_el.set("url_name", uuid.uuid3(uuid.NAMESPACE_DNS, item.mattext.encode('utf-8')).hex)
-    open_ass_el.set("submission_start", chapter.start)
-    open_ass_el.set("submission_due", chapter.end)
-    open_ass_el.set("text_response", "required")
-    open_ass_el.set("allow_latext", "False")
-    title_el = ET.SubElement(open_ass_el, 'title')
-    title_el.text = item.title
-    asss_el = ET.SubElement(open_ass_el, 'assessments')
-    ass_el = ET.SubElement(asss_el, 'assessment')
-    ass_el.set("name", "staff-assessment")
-    ass_el.set("required", "True")
-    prompts_el = ET.SubElement(open_ass_el, 'prompts')
-    prompt_el = ET.SubElement(prompts_el, 'prompt')
-    desc_el = ET.SubElement(prompt_el, 'description')
-    desc_el.text = text_from_html(item.mattext)
-    rubric_el = ET.SubElement(open_ass_el, 'rubric')
-    criterion_el = ET.SubElement(rubric_el, 'criterion')
-    criterion_el.set("feedback", "required")
-    name_el = ET.SubElement(criterion_el, 'name')
-    name_el.text = "0"
-    lab_el = ET.SubElement(criterion_el, 'label')
-    lab_el.text = "Criteria"
-    prom_el = ET.SubElement(criterion_el, 'prompt')
-    prom_el.text = "Is the answer correct?"
-    feedback_prom_el = ET.SubElement(rubric_el, 'feedbackprompt')
-    feedback_prom_el.text = 'What aspects of this response stood out to you? What did it do well? '\
-                            'How could it be improved? '
-    feedback_def_el = ET.SubElement(rubric_el, 'feedback_default_text')
-    feedback_def_el.text = 'I think that this response...'
-
-
-def write_multiple_answers_question(item, problem_root):
-    """
-    Write multiple answers question to file.
-    """
-    choice_resp_el = ET.SubElement(problem_root, 'choiceresponse')
-    p_el = ET.SubElement(choice_resp_el, 'p')
-    p_el.text = item.mattext
-    label = ET.SubElement(choice_resp_el, 'label')
-    choice_group_el = ET.SubElement(choice_resp_el, 'checkboxgroup')
-    for number, answer in item.responses.items():
-        choice_el = ET.SubElement(choice_group_el, 'choice')
-        choice_el.set("correct", str(number in item.correct))
-        choice_el.text = answer
-
-
-def write_multiple_choice_question(item, problem_root):
-    """
-    Write multiple choice question to file.
-    """
-    multi_choice_el = ET.SubElement(problem_root, 'multiplechoiceresponse')
-    p_el = ET.SubElement(multi_choice_el, 'p')
-    p_el.text = item.mattext
-    choice_group_el = ET.SubElement(multi_choice_el, 'choicegroup')
-    choice_group_el.set("type", "MultipleChoice")
-    for number, answer in item.responses.items():
-        choice_el = ET.SubElement(choice_group_el, 'choice')
-        choice_el.set("correct", str(number in item.correct))
-        choice_el.text = answer
-        feedback_name = 'general_incorrect_fb'
-        if number in item.correct:
-            feedback_name = 'correct_fb'
-        if feedback_name in item.feedback:
-            choice_hint_el = ET.SubElement(choice_el, 'choicehint')
-            choice_hint_el.text = item.feedback[feedback_name]
-
-
-def write_fill_in_multiple_blanks_question(item, problem_root):
-    """
-    Write fill in multiple blanks question to file.
-    """
-    num_resp_el = ET.SubElement(problem_root, 'numericalresponse')
-    num_resp_el.set("answer", item.responses[item.correct[0]])
-    p_el = ET.SubElement(num_resp_el, 'p')
-    p_el.text = item.mattext
-    label = ET.SubElement(num_resp_el, 'label')
-    f_eq_el = ET.SubElement(num_resp_el, 'formulaequationinput')
-
-
-def write_matching_question(item, problem_root):
-    """
-    Write matching question to file.
-    """
-    option_response_el = ET.SubElement(problem_root, 'optionresponse')
-    p_el = ET.SubElement(option_response_el, 'p')
-    p_el.text = item.mattext
-    for match_text, match_id in item.match.items():
-        desc_el = ET.SubElement(option_response_el, 'description')
-        desc_el.text = match_text
-        option_input_el = ET.SubElement(option_response_el, 'optioninput')
-        for number, answer in item.responses.items():
-            is_correct = number == item.match_correct[match_id]
-            option_el = ET.SubElement(option_input_el, 'option')
-            option_el.set("correct", str(is_correct))
-            option_el.text = answer
-
-
-def write_problem(item, vertical_root, chapter, problem_dir):
-    """
-    Write one problem to disk.
-    """
-    if item.metafields['question_type'] == 'essay_question':
-        write_essay_question(item, vertical_root, chapter)
-        return
-
-    item_id = item.metafields['assessment_question_identifierref']
-
-    problem_root = ET.Element('problem')
-    problem_root.set("max_attempts", chapter.allowedAttempts)
-    problem_root.set("display_name", item.title)
-    problem_root.set("weight", "1.0")
-    if item.metafields['question_type'] == 'multiple_answers_question':
-        write_multiple_answers_question(item, problem_root)
-    elif item.metafields['question_type'] == 'multiple_choice_question':
-        write_multiple_choice_question(item, problem_root)
-    elif item.metafields['question_type'] == 'fill_in_multiple_blanks_question':
-        write_fill_in_multiple_blanks_question(item, problem_root)
-    elif item.metafields['question_type'] == 'matching_question':
-        write_matching_question(item, problem_root)
-
-    problem_el = ET.SubElement(vertical_root, 'problem')
-    problem_el.set("url_name", item_id)
-
-    problem_f = open('{0}/{1}.xml'.format(problem_dir, item_id), "w+")
-    problem_f.write(ET.tostring(problem_root).replace('&amp;', '&').replace('&gt;', '>')
-                    .replace('&lt;', '<'))
-    problem_f.close()
-
-
-def write_chapter(chapter, html_dir, course_root, chapter_dir, seq_dir, vertical_dir, problem_dir):
-    """
-    Write one chapter to disk.
-    """
-    if not chapter.items:
-        return
-
-    html_id = uuid.uuid3(uuid.NAMESPACE_DNS, chapter.description).hex
-    if chapter.description:
-        html_f = open('{0}/{1}.html'.format(html_dir, html_id), 'w+')
-        html_xml = open('{0}/{1}.xml'.format(html_dir, html_id), 'w+')
-        html_xml.write('<html filename="{0}"/>'.format(html_id))
-        html_f.write('<p>{0}</p>'.format(chapter.description))
-        html_f.close()
-        html_xml.close()
-
-    chapter_el = ET.SubElement(course_root, 'chapter')
-    chapter_el.set("url_name", chapter.ident)
-
-    chapter_root = ET.Element('chapter')
-    chapter_root.set("display_name", chapter.title)
-    sequential_el = ET.SubElement(chapter_root, 'sequential')
-    sequential_el.set("url_name", chapter.ident)
-    chapter_f = open('{0}/{1}.xml'.format(chapter_dir, chapter.ident), 'w+')
-    chapter_f.write(ET.tostring(chapter_root))
-    chapter_f.close()
-
-    sequential_root = ET.Element('sequential')
-    sequential_root.set("display_name", "Subsection")
-    sequential_root.set("due", chapter.end)
-    sequential_root.set("start", chapter.start)
-    sequential_root.set("show_correctness", "always")
-    if chapter.time_limit:
-        sequential_root.set("is_time_limited", "true")
-        sequential_root.set("is_proctored_enabled", "false")
-        sequential_root.set("is_practice_exam", "false")
-        sequential_root.set("default_time_limit_minutes", chapter.time_limit)
-    vertical_el = ET.SubElement(sequential_root, 'vertical')
-    vertical_el.set("url_name", chapter.ident)
-    seq_f = open('{0}/{1}.xml'.format(seq_dir, chapter.ident), 'w+')
-    seq_f.write(ET.tostring(sequential_root))
-    seq_f.close()
-
-    vertical_root = ET.Element('vertical')
-    vertical_root.set("display_name", chapter.title)
-
-    if chapter.description:
-        html_el = ET.SubElement(vertical_root, 'html')
-        html_el.set("url_name", html_id)
-    for item in chapter.items:
-        write_problem(item, vertical_root, chapter, problem_dir)
-
-    vertical_f = open('{0}/{1}.xml'.format(vertical_dir, chapter.ident), "w+")
-    vertical_f.write(ET.tostring(vertical_root).replace('&amp;', '&').replace('&gt;', '>')
-                     .replace('&lt;', '<'))
-    vertical_f.close()
-
-
-def write_olx(course_directory, course):
-    """
-    Write parsed OLX file data to file system.
-    """
-    course_el = ET.Element('course')
-    course_el.set("url_name", "course")
-    course_el.set("org", "credo")
-    course_el.set("course", "csl")
-    course_f = open('{0}/course.xml'.format(course_directory), 'w+')
-    course_f.write(ET.tostring(course_el))
-    course_f.close()
-
-    chapter_dir = '{0}/chapter'.format(course_directory)
-    os.makedirs(chapter_dir)
-    course_dir = '{0}/course'.format(course_directory)
-    os.makedirs(course_dir)
-    problem_dir = '{0}/problem'.format(course_directory)
-    os.makedirs(problem_dir)
-    seq_dir = '{0}/sequential'.format(course_directory)
-    os.makedirs(seq_dir)
-    vertical_dir = '{0}/vertical'.format(course_directory)
-    os.makedirs(vertical_dir)
-    html_dir = '{0}/html'.format(course_directory)
-    os.makedirs(html_dir)
-
-    course_root = ET.Element('course')
-    course_root.set("display_name", "Course")
-    course_root.set("show_chat", "false")
-    course_root.set("enable_timed_exams", "true")
-    course_root.set("enable_proctored_exams", "false")
-
-    for chapter in course.assessments:
-        write_chapter(chapter, html_dir, course_root, chapter_dir, seq_dir, vertical_dir,
-                      problem_dir)
-
-    course_xml = open('{0}/course.xml'.format(course_dir), "w+")
-    course_xml.write(ET.tostring(course_root))
-    course_xml.close()
-
-
-def parse_assessment_meta(assessment_meta_xml, new_assessment):
-    """
-    Parse metafile for one assessment.
-    """
-    meta_root = assessment_meta_xml.getroot()
-    desc = meta_root.find('meta:description', NS).text
-    if desc is not None:
-        new_assessment.description = re.sub('&lt.*?&gt;|<.*?>|\n', '', desc.encode('utf-8'))
-
-    end_time = meta_root.find('meta:due_at', NS)
-    if end_time is not None:
-        new_assessment.end = end_time.text
-    else:
-        end_time = meta_root.find('meta:lock_at', NS)
-        if end_time is not None:
-            new_assessment.end = end_time.text
-    start_time = meta_root.find('meta:unlock_at', NS)
-    if start_time is not None:
-        new_assessment.start = start_time.text
-    else:
-        new_assessment.start = datetime.datetime.now().replace(microsecond=0).isoformat()
-        new_assessment.end = (datetime.datetime.now() +
-                              datetime.timedelta(days=7)).replace(microsecond=0).isoformat()
-
-    max_attempts = meta_root.find('meta:allowed_attempts', NS)
-    if max_attempts is not None:
-        new_assessment.allowedAttempts = max_attempts.text
-    time_limit = meta_root.find('meta:time_limit', NS)
-    if time_limit is not None:
-        new_assessment.time_limit = time_limit.text
-    new_assessment.showCorrect = meta_root.find('meta:show_correct_answers', NS).text
-    new_assessment.showCorrectAtEnd = meta_root.find('meta:show_correct_answers_last_attempt',
-                                                     NS).text
-
-
-def convert_to_olx(path_to_ims):
-    """
-    Convert folder with qti course into a folder with edx course.
-    """
-    manifest = '{0}imsmanifest.xml'.format(path_to_ims)
-    quiz = Course()
-    manifest_xml = ET.parse(manifest)
-    root_manifest = manifest_xml.getroot()
-
-    directory = path_to_ims
-    if not os.path.exists(directory):
-        os.makedirs(directory)
-
-    for resource in root_manifest.find('ims:resources', NS).findall('ims:resource', NS):
-        if resource.get('type') == "webcontent":
-            static_directory = '{0}/static'.format(directory)
-            if not os.path.exists(static_directory):
-                os.makedirs(static_directory)
-            image_file = '{0}{1}'.format(path_to_ims, resource.get('href'))
-            new_image_file = '{0}/{1}'.format(static_directory,
-                                              os.path.basename(resource.get('href')))
-            copyfile(image_file, new_image_file)
-
-        if resource.get('type') == "imsqti_xmlv1p2":
-            xmlfile = resource.find('ims:file', NS)
-            xml = ET.parse(path_to_ims + xmlfile.get('href'))
-            new_assessment = Assessment()
-            parse_assessment(xml, new_assessment)
-            assessment_meta_xml = ET.parse(
-                path_to_ims + resource.get('identifier') + '/assessment_meta.xml')
-            parse_assessment_meta(assessment_meta_xml, new_assessment)
-            quiz.assessments.extend([new_assessment])
-
-    write_olx(directory, quiz)
-=======
-#! /usr/bin/env python
-# -*- coding: utf-8 -*-
-"""
-This module provides functionality for converting QTI tests into edx courses.
-Code is written for QTI 1.2 (https://www.imsglobal.org/question/qtiv1p2/imsqti_asi_bindv1p2.html)
-Supported types of problems are: essay_question, multiple_answers_question,
-multiple_choice_question, matching_question and fill_in_multiple_blanks_question.
-Other problem types will be ignored during conversion.
-Converter looks for imsmanifest.xml in root directory of archive and parses all the resources (xml
-files) listed in there. As a result it creates a .tar.gz archive suitable for import in existing
-course.
-"""
-
-from shutil import copyfile
-import datetime
-import xml.etree.ElementTree as ET
-from collections import OrderedDict
-import os
-import re
-import uuid
-
-NS = {'qti': 'http://www.imsglobal.org/xsd/ims_qtiasiv1p2',
-      'xsi': 'http://www.w3.org/2001/XMLSchema-instance',
-      'schemaLocation': 'http://www.imsglobal.org/xsd/ims_qtiasiv1p2',
-      'ims': 'http://www.imsglobal.org/xsd/imsccv1p1/imscp_v1p1',
-      'meta': 'http://canvas.instructure.com/xsd/cccv1p0'}
-
-
-class Course(object):
-    """
-    Class representing one course
-    """
-
-    def __init__(self):
-        self.assessments = []
-
-
-class Item(object):
-    """
-    Class representing one problem
-    """
-
-    def __init__(self):
-        self.title = ''
-        self.metafields = {}
-        self.mattext = ''
-        self.responses = {}
-        self.feedback = {}
-        self.correct = []
-        self.match = OrderedDict()
-        self.match_correct = {}
-
-
-class Assessment(object):
-    """
-    Class representing one section
-    """
-
-    def __init__(self):
-        self.ident = ''
-        self.title = ''
-        self.items = []
-        self.description = ''
-        self.start = ''
-        self.end = ''
-        self.show_correct = ''
-        self.show_correct_at_end = ''
-        self.allowed_attempts = '1'
-        self.time_limit = ''
-
-
-def parse_meta(element, subject):
-    """
-    Parse metadata of QTI element
-    """
-    meta = element.find('qti:qtimetadata', NS)
-    if meta is not None:
-        for metadatafield in meta.findall('qti:qtimetadatafield', NS):
-            metalabel = metadatafield.find('qti:fieldlabel', NS).text
-            metavalue = metadatafield.find('qti:fieldentry', NS).text
-            subject.metafields.update({metalabel: metavalue})
-
-
-def get_mattext(element):
-    """
-    Get text from material QTI xml element.
-    """
-    material = element.find('qti:material', NS)
-    if material is not None:
-        temp_str = material.find('qti:mattext', NS).text
-        # Update img tag to match new location of images
-        temp_str = re.sub(r'src="(?:[^"/]*/)*([^"]+)"', r'src="/static/\1"', temp_str)
-        # Add closing tag for br and img elements
-        temp_str = re.sub(r'(<img("[^"]*"|[^/">])*)>', r'\1/>', temp_str)
-        temp_str = re.sub('<br.*?>', '<br/>', temp_str)
-        return temp_str
-    return ''
-
-
-def text_from_html(temp_str):
-    """
-    Remove tags from string.
-    """
-    temp_str = temp_str.replace('<br/>', '\n')
-    temp_str = re.sub('<[^>]*>', '', temp_str)
-    return temp_str
-
-
-def parse_assessment(tree, new_assessment):
-    """
-    Parse one QTI assessment file.
-    """
-    root = tree.getroot()
-    for assessment_el in root.findall('qti:assessment', NS):
-        new_assessment.title = assessment_el.get('title').replace('&', 'and')
-        new_assessment.ident = assessment_el.get('ident')
-        for item_el in tree.findall('.//qti:section[1]//qti:item', NS):
-            new_item = Item()
-            new_item.title = item_el.get('title').replace('&', 'and')
-            parse_meta(item_el.find('qti:itemmetadata', NS), new_item)
-
-            presentation = item_el.find('qti:presentation', NS)
-            new_item.mattext = get_mattext(presentation)
-            for response_element in presentation.findall('qti:response_lid', NS):
-                match_text = get_mattext(response_element)
-                if match_text:
-                    new_item.match.update({match_text: response_element.get('ident')})
-                for response in response_element.find('qti:render_choice', NS). \
-                        findall('qti:response_label', NS):
-                    response_id = response.get('ident')
-                    value = get_mattext(response)
-                    new_item.responses.update({response_id: value})
-
-            resprocessing = item_el.find('qti:resprocessing', NS)
-            for respcondition_el in resprocessing.findall('qti:respcondition', NS):
-                if respcondition_el.find('qti:setvar', NS) is not None:
-                    conditionvar = respcondition_el.find('qti:conditionvar', NS)
-                    condition = conditionvar.find('qti:and', NS)
-                    if condition is None:
-                        condition = conditionvar
-                    for answer in condition.findall('qti:varequal', NS):
-                        new_item.correct.extend([answer.text])
-                        new_item.match_correct.update({answer.get('respident'): answer.text})
-
-            for feedback_element in item_el.findall('qti:itemfeedback', NS):
-                flowmat = feedback_element.find('qti:flow_mat', NS)
-                value = get_mattext(flowmat)
-                new_item.feedback.update({feedback_element.get('ident'): value})
-
-            new_assessment.items.extend([new_item])
-
-
-def write_essay_question(item, vertical_root, chapter):
-    """
-    Write essay question to file.
-    """
-    open_ass_el = ET.SubElement(vertical_root, 'openassessment')
-    open_ass_el.set("url_name", uuid.uuid3(uuid.NAMESPACE_DNS, item.mattext.encode('utf-8')).hex)
-    open_ass_el.set("submission_start", chapter.start)
-    open_ass_el.set("submission_due", chapter.end)
-    open_ass_el.set("text_response", "required")
-    open_ass_el.set("allow_latext", "False")
-    title_el = ET.SubElement(open_ass_el, 'title')
-    title_el.text = item.title
-    asss_el = ET.SubElement(open_ass_el, 'assessments')
-    ass_el = ET.SubElement(asss_el, 'assessment')
-    ass_el.set("name", "staff-assessment")
-    ass_el.set("required", "True")
-    prompts_el = ET.SubElement(open_ass_el, 'prompts')
-    prompt_el = ET.SubElement(prompts_el, 'prompt')
-    desc_el = ET.SubElement(prompt_el, 'description')
-    desc_el.text = text_from_html(item.mattext)
-    rubric_el = ET.SubElement(open_ass_el, 'rubric')
-    criterion_el = ET.SubElement(rubric_el, 'criterion')
-    criterion_el.set("feedback", "required")
-    name_el = ET.SubElement(criterion_el, 'name')
-    name_el.text = "0"
-    lab_el = ET.SubElement(criterion_el, 'label')
-    lab_el.text = "Criteria"
-    prom_el = ET.SubElement(criterion_el, 'prompt')
-    prom_el.text = "Is the answer correct?"
-    feedback_prom_el = ET.SubElement(rubric_el, 'feedbackprompt')
-    feedback_prom_el.text = 'What aspects of this response stood out to you? What did it do well? '\
-                            'How could it be improved? '
-    feedback_def_el = ET.SubElement(rubric_el, 'feedback_default_text')
-    feedback_def_el.text = 'I think that this response...'
-
-
-def write_multiple_answers_question(item, problem_root):
-    """
-    Write multiple answers question to file.
-    """
-    choice_resp_el = ET.SubElement(problem_root, 'choiceresponse')
-    p_el = ET.SubElement(choice_resp_el, 'p')
-    p_el.text = item.mattext
-    label = ET.SubElement(choice_resp_el, 'label')
-    choice_group_el = ET.SubElement(choice_resp_el, 'checkboxgroup')
-    for number, answer in item.responses.items():
-        choice_el = ET.SubElement(choice_group_el, 'choice')
-        choice_el.set("correct", str(number in item.correct))
-        choice_el.text = answer
-
-
-def write_multiple_choice_question(item, problem_root):
-    """
-    Write multiple choice question to file.
-    """
-    multi_choice_el = ET.SubElement(problem_root, 'multiplechoiceresponse')
-    p_el = ET.SubElement(multi_choice_el, 'p')
-    p_el.text = item.mattext
-    choice_group_el = ET.SubElement(multi_choice_el, 'choicegroup')
-    choice_group_el.set("type", "MultipleChoice")
-    for number, answer in item.responses.items():
-        choice_el = ET.SubElement(choice_group_el, 'choice')
-        choice_el.set("correct", str(number in item.correct))
-        choice_el.text = answer
-        feedback_name = 'general_incorrect_fb'
-        if number in item.correct:
-            feedback_name = 'correct_fb'
-        if feedback_name in item.feedback:
-            choice_hint_el = ET.SubElement(choice_el, 'choicehint')
-            choice_hint_el.text = item.feedback[feedback_name]
-
-
-def write_fill_in_multiple_blanks_question(item, problem_root):
-    """
-    Write fill in multiple blanks question to file.
-    """
-    num_resp_el = ET.SubElement(problem_root, 'numericalresponse')
-    num_resp_el.set("answer", item.responses[item.correct[0]])
-    p_el = ET.SubElement(num_resp_el, 'p')
-    p_el.text = item.mattext
-    label = ET.SubElement(num_resp_el, 'label')
-    f_eq_el = ET.SubElement(num_resp_el, 'formulaequationinput')
-
-
-def write_matching_question(item, problem_root):
-    """
-    Write matching question to file.
-    """
-    option_response_el = ET.SubElement(problem_root, 'optionresponse')
-    p_el = ET.SubElement(option_response_el, 'p')
-    p_el.text = item.mattext
-    for match_text, match_id in item.match.items():
-        desc_el = ET.SubElement(option_response_el, 'description')
-        desc_el.text = match_text
-        option_input_el = ET.SubElement(option_response_el, 'optioninput')
-        for number, answer in item.responses.items():
-            is_correct = number == item.match_correct[match_id]
-            option_el = ET.SubElement(option_input_el, 'option')
-            option_el.set("correct", str(is_correct))
-            option_el.text = answer
-
-
-def write_problem(item, vertical_root, chapter, problem_dir):
-    """
-    Write one problem to disk.
-    """
-    if item.metafields['question_type'] == 'essay_question':
-        write_essay_question(item, vertical_root, chapter)
-        return
-
-    item_id = item.metafields['assessment_question_identifierref']
-
-    problem_root = ET.Element('problem')
-    problem_root.set("max_attempts", chapter.allowedAttempts)
-    problem_root.set("display_name", item.title)
-    problem_root.set("weight", "1.0")
-    if item.metafields['question_type'] == 'multiple_answers_question':
-        write_multiple_answers_question(item, problem_root)
-    elif item.metafields['question_type'] == 'multiple_choice_question':
-        write_multiple_choice_question(item, problem_root)
-    elif item.metafields['question_type'] == 'fill_in_multiple_blanks_question':
-        write_fill_in_multiple_blanks_question(item, problem_root)
-    elif item.metafields['question_type'] == 'matching_question':
-        write_matching_question(item, problem_root)
-
-    problem_el = ET.SubElement(vertical_root, 'problem')
-    problem_el.set("url_name", item_id)
-
-    problem_f = open('{0}/{1}.xml'.format(problem_dir, item_id), "w+")
-    problem_f.write(ET.tostring(problem_root).replace('&amp;', '&').replace('&gt;', '>')
-                    .replace('&lt;', '<'))
-    problem_f.close()
-
-
-def write_chapter(chapter, html_dir, course_root, chapter_dir, seq_dir, vertical_dir, problem_dir):
-    """
-    Write one chapter to disk.
-    """
-    if not chapter.items:
-        return
-
-    html_id = uuid.uuid3(uuid.NAMESPACE_DNS, chapter.description).hex
-    if chapter.description:
-        html_f = open('{0}/{1}.html'.format(html_dir, html_id), 'w+')
-        html_xml = open('{0}/{1}.xml'.format(html_dir, html_id), 'w+')
-        html_xml.write('<html filename="{0}"/>'.format(html_id))
-        html_f.write('<p>{0}</p>'.format(chapter.description))
-        html_f.close()
-        html_xml.close()
-
-    chapter_el = ET.SubElement(course_root, 'chapter')
-    chapter_el.set("url_name", chapter.ident)
-
-    chapter_root = ET.Element('chapter')
-    chapter_root.set("display_name", chapter.title)
-    sequential_el = ET.SubElement(chapter_root, 'sequential')
-    sequential_el.set("url_name", chapter.ident)
-    chapter_f = open('{0}/{1}.xml'.format(chapter_dir, chapter.ident), 'w+')
-    chapter_f.write(ET.tostring(chapter_root))
-    chapter_f.close()
-
-    sequential_root = ET.Element('sequential')
-    sequential_root.set("display_name", "Subsection")
-    sequential_root.set("due", chapter.end)
-    sequential_root.set("start", chapter.start)
-    sequential_root.set("show_correctness", "always")
-    if chapter.time_limit:
-        sequential_root.set("is_time_limited", "true")
-        sequential_root.set("is_proctored_enabled", "false")
-        sequential_root.set("is_practice_exam", "false")
-        sequential_root.set("default_time_limit_minutes", chapter.time_limit)
-    vertical_el = ET.SubElement(sequential_root, 'vertical')
-    vertical_el.set("url_name", chapter.ident)
-    seq_f = open('{0}/{1}.xml'.format(seq_dir, chapter.ident), 'w+')
-    seq_f.write(ET.tostring(sequential_root))
-    seq_f.close()
-
-    vertical_root = ET.Element('vertical')
-    vertical_root.set("display_name", chapter.title)
-
-    if chapter.description:
-        html_el = ET.SubElement(vertical_root, 'html')
-        html_el.set("url_name", html_id)
-    for item in chapter.items:
-        write_problem(item, vertical_root, chapter, problem_dir)
-
-    vertical_f = open('{0}/{1}.xml'.format(vertical_dir, chapter.ident), "w+")
-    vertical_f.write(ET.tostring(vertical_root).replace('&amp;', '&').replace('&gt;', '>')
-                     .replace('&lt;', '<'))
-    vertical_f.close()
-
-
-def write_olx(course_directory, course):
-    """
-    Write parsed OLX file data to file system.
-    """
-    course_el = ET.Element('course')
-    course_el.set("url_name", "course")
-    course_el.set("org", "credo")
-    course_el.set("course", "csl")
-    course_f = open('{0}/course.xml'.format(course_directory), 'w+')
-    course_f.write(ET.tostring(course_el))
-    course_f.close()
-
-    chapter_dir = '{0}/chapter'.format(course_directory)
-    os.makedirs(chapter_dir)
-    course_dir = '{0}/course'.format(course_directory)
-    os.makedirs(course_dir)
-    problem_dir = '{0}/problem'.format(course_directory)
-    os.makedirs(problem_dir)
-    seq_dir = '{0}/sequential'.format(course_directory)
-    os.makedirs(seq_dir)
-    vertical_dir = '{0}/vertical'.format(course_directory)
-    os.makedirs(vertical_dir)
-    html_dir = '{0}/html'.format(course_directory)
-    os.makedirs(html_dir)
-
-    course_root = ET.Element('course')
-    course_root.set("display_name", "Course")
-    course_root.set("show_chat", "false")
-    course_root.set("enable_timed_exams", "true")
-    course_root.set("enable_proctored_exams", "false")
-
-    for chapter in course.assessments:
-        write_chapter(chapter, html_dir, course_root, chapter_dir, seq_dir, vertical_dir,
-                      problem_dir)
-
-    course_xml = open('{0}/course.xml'.format(course_dir), "w+")
-    course_xml.write(ET.tostring(course_root))
-    course_xml.close()
-
-
-def parse_assessment_meta(assessment_meta_xml, new_assessment):
-    """
-    Parse metafile for one assessment.
-    """
-    meta_root = assessment_meta_xml.getroot()
-    desc = meta_root.find('meta:description', NS).text
-    if desc is not None:
-#        new_assessment.description = re.sub('&lt.*?&gt;|<.*?>|\n', '', desc.encode('utf-8'))
-        new_assessment.description = desc.encode('utf-8')
-
-    end_time = meta_root.find('meta:due_at', NS)
-    if end_time is not None:
-        new_assessment.end = end_time.text
-    else:
-        end_time = meta_root.find('meta:lock_at', NS)
-        if end_time is not None:
-            new_assessment.end = end_time.text
-    start_time = meta_root.find('meta:unlock_at', NS)
-    if start_time is not None:
-        new_assessment.start = start_time.text
-    else:
-        new_assessment.start = datetime.datetime.now().replace(microsecond=0).isoformat()
-        new_assessment.end = (datetime.datetime.now() +
-                              datetime.timedelta(days=7)).replace(microsecond=0).isoformat()
-
-    max_attempts = meta_root.find('meta:allowed_attempts', NS)
-    if max_attempts is not None:
-        new_assessment.allowedAttempts = max_attempts.text
-    time_limit = meta_root.find('meta:time_limit', NS)
-    if time_limit is not None:
-        new_assessment.time_limit = time_limit.text
-    new_assessment.showCorrect = meta_root.find('meta:show_correct_answers', NS).text
-    new_assessment.showCorrectAtEnd = meta_root.find('meta:show_correct_answers_last_attempt',
-                                                     NS).text
-
-
-def convert_to_olx(path_to_ims):
-    """
-    Convert folder with qti course into a folder with edx course.
-    """
-    manifest = '{0}imsmanifest.xml'.format(path_to_ims)
-    quiz = Course()
-    manifest_xml = ET.parse(manifest)
-    root_manifest = manifest_xml.getroot()
-
-    directory = path_to_ims
-    if not os.path.exists(directory):
-        os.makedirs(directory)
-
-    for resource in root_manifest.find('ims:resources', NS).findall('ims:resource', NS):
-        if resource.get('type') == "webcontent":
-            static_directory = '{0}/static'.format(directory)
-            if not os.path.exists(static_directory):
-                os.makedirs(static_directory)
-            image_file = '{0}{1}'.format(path_to_ims, resource.get('href'))
-            new_image_file = '{0}/{1}'.format(static_directory,
-                                              os.path.basename(resource.get('href')))
-            copyfile(image_file, new_image_file)
-
-        if resource.get('type') == "imsqti_xmlv1p2":
-            xmlfile = resource.find('ims:file', NS)
-            xml = ET.parse(path_to_ims + xmlfile.get('href'))
-            new_assessment = Assessment()
-            parse_assessment(xml, new_assessment)
-            assessment_meta_xml = ET.parse(
-                path_to_ims + resource.get('identifier') + '/assessment_meta.xml')
-            parse_assessment_meta(assessment_meta_xml, new_assessment)
-            quiz.assessments.extend([new_assessment])
-
-    write_olx(directory, quiz)
->>>>>>> 43f366ff
+#! /usr/bin/env python
+# -*- coding: utf-8 -*-
+"""
+This module provides functionality for converting QTI tests into edx courses.
+Code is written for QTI 1.2 (https://www.imsglobal.org/question/qtiv1p2/imsqti_asi_bindv1p2.html)
+Supported types of problems are: essay_question, multiple_answers_question,
+multiple_choice_question, matching_question and fill_in_multiple_blanks_question.
+Other problem types will be ignored during conversion.
+Converter looks for imsmanifest.xml in root directory of archive and parses all the resources (xml
+files) listed in there. As a result it creates a .tar.gz archive suitable for import in existing
+course.
+"""
+
+from shutil import copyfile
+import datetime
+import xml.etree.ElementTree as ET
+from collections import OrderedDict
+import os
+import re
+import uuid
+
+NS = {'qti': 'http://www.imsglobal.org/xsd/ims_qtiasiv1p2',
+      'xsi': 'http://www.w3.org/2001/XMLSchema-instance',
+      'schemaLocation': 'http://www.imsglobal.org/xsd/ims_qtiasiv1p2',
+      'ims': 'http://www.imsglobal.org/xsd/imsccv1p1/imscp_v1p1',
+      'meta': 'http://canvas.instructure.com/xsd/cccv1p0'}
+
+
+class Course(object):
+    """
+    Class representing one course
+    """
+
+    def __init__(self):
+        self.assessments = []
+
+
+class Item(object):
+    """
+    Class representing one problem
+    """
+
+    def __init__(self):
+        self.title = ''
+        self.metafields = {}
+        self.mattext = ''
+        self.responses = {}
+        self.feedback = {}
+        self.correct = []
+        self.match = OrderedDict()
+        self.match_correct = {}
+
+
+class Assessment(object):
+    """
+    Class representing one section
+    """
+
+    def __init__(self):
+        self.ident = ''
+        self.title = ''
+        self.items = []
+        self.description = ''
+        self.start = ''
+        self.end = ''
+        self.show_correct = ''
+        self.show_correct_at_end = ''
+        self.allowed_attempts = '1'
+        self.time_limit = ''
+
+
+def parse_meta(element, subject):
+    """
+    Parse metadata of QTI element
+    """
+    meta = element.find('qti:qtimetadata', NS)
+    if meta is not None:
+        for metadatafield in meta.findall('qti:qtimetadatafield', NS):
+            metalabel = metadatafield.find('qti:fieldlabel', NS).text
+            metavalue = metadatafield.find('qti:fieldentry', NS).text
+            subject.metafields.update({metalabel: metavalue})
+
+
+def get_mattext(element):
+    """
+    Get text from material QTI xml element.
+    """
+    material = element.find('qti:material', NS)
+    if material is not None:
+        temp_str = material.find('qti:mattext', NS).text
+        # Update img tag to match new location of images
+        temp_str = re.sub(r'src="(?:[^"/]*/)*([^"]+)"', r'src="/static/\1"', temp_str)
+        # Add closing tag for br and img elements
+        temp_str = re.sub(r'(<img("[^"]*"|[^/">])*)>', r'\1/>', temp_str)
+        temp_str = re.sub('<br.*?>', '<br/>', temp_str)
+        return temp_str
+    return ''
+
+
+def text_from_html(temp_str):
+    """
+    Remove tags from string.
+    """
+    temp_str = temp_str.replace('<br/>', '\n')
+    temp_str = re.sub('<[^>]*>', '', temp_str)
+    return temp_str
+
+
+def parse_assessment(tree, new_assessment):
+    """
+    Parse one QTI assessment file.
+    """
+    root = tree.getroot()
+    for assessment_el in root.findall('qti:assessment', NS):
+        new_assessment.title = assessment_el.get('title').replace('&', 'and')
+        new_assessment.ident = assessment_el.get('ident')
+        for item_el in tree.findall('.//qti:section[1]//qti:item', NS):
+            new_item = Item()
+            new_item.title = item_el.get('title').replace('&', 'and')
+            parse_meta(item_el.find('qti:itemmetadata', NS), new_item)
+
+            presentation = item_el.find('qti:presentation', NS)
+            new_item.mattext = get_mattext(presentation)
+            for response_element in presentation.findall('qti:response_lid', NS):
+                match_text = get_mattext(response_element)
+                if match_text:
+                    new_item.match.update({match_text: response_element.get('ident')})
+                for response in response_element.find('qti:render_choice', NS). \
+                        findall('qti:response_label', NS):
+                    response_id = response.get('ident')
+                    value = get_mattext(response)
+                    new_item.responses.update({response_id: value})
+
+            resprocessing = item_el.find('qti:resprocessing', NS)
+            for respcondition_el in resprocessing.findall('qti:respcondition', NS):
+                if respcondition_el.find('qti:setvar', NS) is not None:
+                    conditionvar = respcondition_el.find('qti:conditionvar', NS)
+                    condition = conditionvar.find('qti:and', NS)
+                    if condition is None:
+                        condition = conditionvar
+                    for answer in condition.findall('qti:varequal', NS):
+                        new_item.correct.extend([answer.text])
+                        new_item.match_correct.update({answer.get('respident'): answer.text})
+
+            for feedback_element in item_el.findall('qti:itemfeedback', NS):
+                flowmat = feedback_element.find('qti:flow_mat', NS)
+                value = get_mattext(flowmat)
+                new_item.feedback.update({feedback_element.get('ident'): value})
+
+            new_assessment.items.extend([new_item])
+
+
+def write_essay_question(item, vertical_root, chapter):
+    """
+    Write essay question to file.
+    """
+    open_ass_el = ET.SubElement(vertical_root, 'openassessment')
+    open_ass_el.set("url_name", uuid.uuid3(uuid.NAMESPACE_DNS, item.mattext.encode('utf-8')).hex)
+    open_ass_el.set("submission_start", chapter.start)
+    open_ass_el.set("submission_due", chapter.end)
+    open_ass_el.set("text_response", "required")
+    open_ass_el.set("allow_latext", "False")
+    title_el = ET.SubElement(open_ass_el, 'title')
+    title_el.text = item.title
+    asss_el = ET.SubElement(open_ass_el, 'assessments')
+    ass_el = ET.SubElement(asss_el, 'assessment')
+    ass_el.set("name", "staff-assessment")
+    ass_el.set("required", "True")
+    prompts_el = ET.SubElement(open_ass_el, 'prompts')
+    prompt_el = ET.SubElement(prompts_el, 'prompt')
+    desc_el = ET.SubElement(prompt_el, 'description')
+    desc_el.text = text_from_html(item.mattext)
+    rubric_el = ET.SubElement(open_ass_el, 'rubric')
+    criterion_el = ET.SubElement(rubric_el, 'criterion')
+    criterion_el.set("feedback", "required")
+    name_el = ET.SubElement(criterion_el, 'name')
+    name_el.text = "0"
+    lab_el = ET.SubElement(criterion_el, 'label')
+    lab_el.text = "Criteria"
+    prom_el = ET.SubElement(criterion_el, 'prompt')
+    prom_el.text = "Is the answer correct?"
+    feedback_prom_el = ET.SubElement(rubric_el, 'feedbackprompt')
+    feedback_prom_el.text = 'What aspects of this response stood out to you? What did it do well? '\
+                            'How could it be improved? '
+    feedback_def_el = ET.SubElement(rubric_el, 'feedback_default_text')
+    feedback_def_el.text = 'I think that this response...'
+
+
+def write_multiple_answers_question(item, problem_root):
+    """
+    Write multiple answers question to file.
+    """
+    choice_resp_el = ET.SubElement(problem_root, 'choiceresponse')
+    p_el = ET.SubElement(choice_resp_el, 'p')
+    p_el.text = item.mattext
+    label = ET.SubElement(choice_resp_el, 'label')
+    choice_group_el = ET.SubElement(choice_resp_el, 'checkboxgroup')
+    for number, answer in item.responses.items():
+        choice_el = ET.SubElement(choice_group_el, 'choice')
+        choice_el.set("correct", str(number in item.correct))
+        choice_el.text = answer
+
+
+def write_multiple_choice_question(item, problem_root):
+    """
+    Write multiple choice question to file.
+    """
+    multi_choice_el = ET.SubElement(problem_root, 'multiplechoiceresponse')
+    p_el = ET.SubElement(multi_choice_el, 'p')
+    p_el.text = item.mattext
+    choice_group_el = ET.SubElement(multi_choice_el, 'choicegroup')
+    choice_group_el.set("type", "MultipleChoice")
+    for number, answer in item.responses.items():
+        choice_el = ET.SubElement(choice_group_el, 'choice')
+        choice_el.set("correct", str(number in item.correct))
+        choice_el.text = answer
+        feedback_name = 'general_incorrect_fb'
+        if number in item.correct:
+            feedback_name = 'correct_fb'
+        if feedback_name in item.feedback:
+            choice_hint_el = ET.SubElement(choice_el, 'choicehint')
+            choice_hint_el.text = item.feedback[feedback_name]
+
+
+def write_fill_in_multiple_blanks_question(item, problem_root):
+    """
+    Write fill in multiple blanks question to file.
+    """
+    num_resp_el = ET.SubElement(problem_root, 'numericalresponse')
+    num_resp_el.set("answer", item.responses[item.correct[0]])
+    p_el = ET.SubElement(num_resp_el, 'p')
+    p_el.text = item.mattext
+    label = ET.SubElement(num_resp_el, 'label')
+    f_eq_el = ET.SubElement(num_resp_el, 'formulaequationinput')
+
+
+def write_matching_question(item, problem_root):
+    """
+    Write matching question to file.
+    """
+    option_response_el = ET.SubElement(problem_root, 'optionresponse')
+    p_el = ET.SubElement(option_response_el, 'p')
+    p_el.text = item.mattext
+    for match_text, match_id in item.match.items():
+        desc_el = ET.SubElement(option_response_el, 'description')
+        desc_el.text = match_text
+        option_input_el = ET.SubElement(option_response_el, 'optioninput')
+        for number, answer in item.responses.items():
+            is_correct = number == item.match_correct[match_id]
+            option_el = ET.SubElement(option_input_el, 'option')
+            option_el.set("correct", str(is_correct))
+            option_el.text = answer
+
+
+def write_problem(item, vertical_root, chapter, problem_dir):
+    """
+    Write one problem to disk.
+    """
+    if item.metafields['question_type'] == 'essay_question':
+        write_essay_question(item, vertical_root, chapter)
+        return
+
+    item_id = item.metafields['assessment_question_identifierref']
+
+    problem_root = ET.Element('problem')
+    problem_root.set("max_attempts", chapter.allowedAttempts)
+    problem_root.set("display_name", item.title)
+    problem_root.set("weight", "1.0")
+    if item.metafields['question_type'] == 'multiple_answers_question':
+        write_multiple_answers_question(item, problem_root)
+    elif item.metafields['question_type'] == 'multiple_choice_question':
+        write_multiple_choice_question(item, problem_root)
+    elif item.metafields['question_type'] == 'fill_in_multiple_blanks_question':
+        write_fill_in_multiple_blanks_question(item, problem_root)
+    elif item.metafields['question_type'] == 'matching_question':
+        write_matching_question(item, problem_root)
+
+    problem_el = ET.SubElement(vertical_root, 'problem')
+    problem_el.set("url_name", item_id)
+
+    problem_f = open('{0}/{1}.xml'.format(problem_dir, item_id), "w+")
+    problem_f.write(ET.tostring(problem_root).replace('&amp;', '&').replace('&gt;', '>')
+                    .replace('&lt;', '<'))
+    problem_f.close()
+
+
+def write_chapter(chapter, html_dir, course_root, chapter_dir, seq_dir, vertical_dir, problem_dir):
+    """
+    Write one chapter to disk.
+    """
+    if not chapter.items:
+        return
+
+    html_id = uuid.uuid3(uuid.NAMESPACE_DNS, chapter.description).hex
+    if chapter.description:
+        html_f = open('{0}/{1}.html'.format(html_dir, html_id), 'w+')
+        html_xml = open('{0}/{1}.xml'.format(html_dir, html_id), 'w+')
+        html_xml.write('<html filename="{0}"/>'.format(html_id))
+        html_f.write('<p>{0}</p>'.format(chapter.description))
+        html_f.close()
+        html_xml.close()
+
+    chapter_el = ET.SubElement(course_root, 'chapter')
+    chapter_el.set("url_name", chapter.ident)
+
+    chapter_root = ET.Element('chapter')
+    chapter_root.set("display_name", chapter.title)
+    sequential_el = ET.SubElement(chapter_root, 'sequential')
+    sequential_el.set("url_name", chapter.ident)
+    chapter_f = open('{0}/{1}.xml'.format(chapter_dir, chapter.ident), 'w+')
+    chapter_f.write(ET.tostring(chapter_root))
+    chapter_f.close()
+
+    sequential_root = ET.Element('sequential')
+    sequential_root.set("display_name", "Subsection")
+    sequential_root.set("due", chapter.end)
+    sequential_root.set("start", chapter.start)
+    sequential_root.set("show_correctness", "always")
+    if chapter.time_limit:
+        sequential_root.set("is_time_limited", "true")
+        sequential_root.set("is_proctored_enabled", "false")
+        sequential_root.set("is_practice_exam", "false")
+        sequential_root.set("default_time_limit_minutes", chapter.time_limit)
+    vertical_el = ET.SubElement(sequential_root, 'vertical')
+    vertical_el.set("url_name", chapter.ident)
+    seq_f = open('{0}/{1}.xml'.format(seq_dir, chapter.ident), 'w+')
+    seq_f.write(ET.tostring(sequential_root))
+    seq_f.close()
+
+    vertical_root = ET.Element('vertical')
+    vertical_root.set("display_name", chapter.title)
+
+    if chapter.description:
+        html_el = ET.SubElement(vertical_root, 'html')
+        html_el.set("url_name", html_id)
+    for item in chapter.items:
+        write_problem(item, vertical_root, chapter, problem_dir)
+
+    vertical_f = open('{0}/{1}.xml'.format(vertical_dir, chapter.ident), "w+")
+    vertical_f.write(ET.tostring(vertical_root).replace('&amp;', '&').replace('&gt;', '>')
+                     .replace('&lt;', '<'))
+    vertical_f.close()
+
+
+def write_olx(course_directory, course):
+    """
+    Write parsed OLX file data to file system.
+    """
+    course_el = ET.Element('course')
+    course_el.set("url_name", "course")
+    course_el.set("org", "credo")
+    course_el.set("course", "csl")
+    course_f = open('{0}/course.xml'.format(course_directory), 'w+')
+    course_f.write(ET.tostring(course_el))
+    course_f.close()
+
+    chapter_dir = '{0}/chapter'.format(course_directory)
+    os.makedirs(chapter_dir)
+    course_dir = '{0}/course'.format(course_directory)
+    os.makedirs(course_dir)
+    problem_dir = '{0}/problem'.format(course_directory)
+    os.makedirs(problem_dir)
+    seq_dir = '{0}/sequential'.format(course_directory)
+    os.makedirs(seq_dir)
+    vertical_dir = '{0}/vertical'.format(course_directory)
+    os.makedirs(vertical_dir)
+    html_dir = '{0}/html'.format(course_directory)
+    os.makedirs(html_dir)
+
+    course_root = ET.Element('course')
+    course_root.set("display_name", "Course")
+    course_root.set("show_chat", "false")
+    course_root.set("enable_timed_exams", "true")
+    course_root.set("enable_proctored_exams", "false")
+
+    for chapter in course.assessments:
+        write_chapter(chapter, html_dir, course_root, chapter_dir, seq_dir, vertical_dir,
+                      problem_dir)
+
+    course_xml = open('{0}/course.xml'.format(course_dir), "w+")
+    course_xml.write(ET.tostring(course_root))
+    course_xml.close()
+
+
+def parse_assessment_meta(assessment_meta_xml, new_assessment):
+    """
+    Parse metafile for one assessment.
+    """
+    meta_root = assessment_meta_xml.getroot()
+    desc = meta_root.find('meta:description', NS).text
+    if desc is not None:
+#        new_assessment.description = re.sub('&lt.*?&gt;|<.*?>|\n', '', desc.encode('utf-8'))
+        new_assessment.description = desc.encode('utf-8')
+
+    end_time = meta_root.find('meta:due_at', NS)
+    if end_time is not None:
+        new_assessment.end = end_time.text
+    else:
+        end_time = meta_root.find('meta:lock_at', NS)
+        if end_time is not None:
+            new_assessment.end = end_time.text
+    start_time = meta_root.find('meta:unlock_at', NS)
+    if start_time is not None:
+        new_assessment.start = start_time.text
+    else:
+        new_assessment.start = datetime.datetime.now().replace(microsecond=0).isoformat()
+        new_assessment.end = (datetime.datetime.now() +
+                              datetime.timedelta(days=7)).replace(microsecond=0).isoformat()
+
+    max_attempts = meta_root.find('meta:allowed_attempts', NS)
+    if max_attempts is not None:
+        new_assessment.allowedAttempts = max_attempts.text
+    time_limit = meta_root.find('meta:time_limit', NS)
+    if time_limit is not None:
+        new_assessment.time_limit = time_limit.text
+    new_assessment.showCorrect = meta_root.find('meta:show_correct_answers', NS).text
+    new_assessment.showCorrectAtEnd = meta_root.find('meta:show_correct_answers_last_attempt',
+                                                     NS).text
+
+
+def convert_to_olx(path_to_ims):
+    """
+    Convert folder with qti course into a folder with edx course.
+    """
+    manifest = '{0}imsmanifest.xml'.format(path_to_ims)
+    quiz = Course()
+    manifest_xml = ET.parse(manifest)
+    root_manifest = manifest_xml.getroot()
+
+    directory = path_to_ims
+    if not os.path.exists(directory):
+        os.makedirs(directory)
+
+    for resource in root_manifest.find('ims:resources', NS).findall('ims:resource', NS):
+        if resource.get('type') == "webcontent":
+            static_directory = '{0}/static'.format(directory)
+            if not os.path.exists(static_directory):
+                os.makedirs(static_directory)
+            image_file = '{0}{1}'.format(path_to_ims, resource.get('href'))
+            new_image_file = '{0}/{1}'.format(static_directory,
+                                              os.path.basename(resource.get('href')))
+            copyfile(image_file, new_image_file)
+
+        if resource.get('type') == "imsqti_xmlv1p2":
+            xmlfile = resource.find('ims:file', NS)
+            xml = ET.parse(path_to_ims + xmlfile.get('href'))
+            new_assessment = Assessment()
+            parse_assessment(xml, new_assessment)
+            assessment_meta_xml = ET.parse(
+                path_to_ims + resource.get('identifier') + '/assessment_meta.xml')
+            parse_assessment_meta(assessment_meta_xml, new_assessment)
+            quiz.assessments.extend([new_assessment])
+
+    write_olx(directory, quiz)
+