--- conflicted
+++ resolved
@@ -76,15 +76,6 @@
         course_id=course_id, block_id=block_id,
         created_as_copy=True, published_after_copy=False, deleted=False).first()
 
-<<<<<<< HEAD
-    if api_block_info and api_block_info.has_children:
-        block_ids = [str(module.location) for module in yield_dynamic_descriptor_descendants(xblock, user.id)]
-        ApiBlockInfo.objects.filter(course_id=course_id, block_id__in=block_ids, deleted=False)\
-            .update(published_after_copy=True)
-    elif api_block_info:
-        api_block_info.published_after_copy = True
-        api_block_info.save()
-=======
     if api_block_info:
         if api_block_info.has_children:
             block_ids = [str(module.location) for module in yield_dynamic_descriptor_descendants(xblock, user.id)]
@@ -95,7 +86,6 @@
             api_block_info.save()
         return False
     return True
->>>>>>> 79a6c2a2
 
 
 def update_sibling_block_after_publish(related_courses, xblock, xblock_is_published, user):
