import logging
import time
from uuid import uuid4
from collections import OrderedDict

from celery.task import task
from django.db import transaction, IntegrityError
from django.contrib.auth import get_user_model
from django.utils import timezone
from common.djangoapps.util.module_utils import yield_dynamic_descriptor_descendants
from openedx.core.djangoapps.content.block_structure.models import ApiBlockInfo, ApiBlockInfoVersionsHistory
from openedx.core.djangoapps.content.course_overviews.models import CourseOverview
from opaque_keys.edx.keys import CourseKey, UsageKey
from common.djangoapps.credo_modules.mongo import get_last_block_version, get_last_published_course_version
from common.djangoapps.credo_modules.models import SiblingBlockUpdateTask, SiblingBlockNotUpdated
from common.djangoapps.student.auth import has_studio_write_access
from xmodule.modulestore.django import modulestore
from xmodule.modulestore.exceptions import ItemNotFoundError
from xmodule.library_tools import LibraryToolsService
from xblock.fields import Scope


User = get_user_model()
log = logging.getLogger(__name__)


class CopyInfoEntry:
    data = None
    metadata = None
    fields = None
    tags = None
    asides_to_update = None

    def __init__(self, xblock):
        self.metadata = {}
        self.fields = {}

        for field in xblock.fields.values():
            if field.scope == Scope.settings and field.is_set_on(xblock):
                self.metadata[field.name] = field.read_from(xblock)
            if field.scope == Scope.content and field.is_set_on(xblock):
                self.fields[field.name] = field.read_from(xblock)

        self.data = getattr(xblock, 'data', None)
        if self.data and not isinstance(self.data, str):
            self.data = None

        self.asides_to_update = None
        self.tags = {}
        for aside in xblock.runtime.get_asides(xblock):
            if aside.scope_ids.block_type in ('tagging_aside', 'tagging_ora_aside') and aside.saved_tags:
                self.asides_to_update = [aside]
                self.tags = aside.get_sorted_tags()
                break


def create_api_block_info(usage_key, user, block_hash_id=None, created_as_copy=False,
                          published_after_copy=False, auto_save=True):
    if not block_hash_id:
        block_hash_id = str(uuid4())

    api_block_info = ApiBlockInfo(
        course_id=str(usage_key.course_key),
        block_id=str(usage_key),
        hash_id=block_hash_id,
        created_by=user.id,
        created_time=timezone.now(),
        updated_by=user.id,
        updated_time=timezone.now(),
        created_as_copy=created_as_copy,
        published_after_copy=published_after_copy
    )
    api_block_info.set_has_children()
    if auto_save:
        api_block_info.save()
    return api_block_info


def copy_api_block_info(source_item, dest_module, user, level=0, auto_save=True, force=False,
                        published_after_copy=False):
    src_course_id = str(source_item.location.course_key)
    dst_course_id = str(dest_module.location.course_key)

    if ((level == 0 and source_item.category not in ApiBlockInfo.CATEGORY_HAS_CHILDREN)
      or src_course_id == dst_course_id) and not force:
        source_block_hash = str(uuid4())
    else:
        source_block_hash = None
        try:
            with transaction.atomic():
                source_block_info = ApiBlockInfo.objects.filter(block_id=str(source_item.location)).first()
                if source_block_info:
                    source_block_hash = source_block_info.hash_id
                else:
                    source_block_info = create_api_block_info(source_item.location, user)
                    source_block_hash = source_block_info.hash_id
        except IntegrityError:
            source_block_info = ApiBlockInfo.objects.filter(block_id=str(source_item.location)).first()
            if source_block_info:
                source_block_hash = source_block_info.hash_id

    return create_api_block_info(dest_module.location, user, block_hash_id=source_block_hash,
                                 created_as_copy=True, published_after_copy=published_after_copy, auto_save=auto_save)


def update_api_blocks_before_publish(xblock, user):
    block_id = str(xblock.location)
    course_id = str(xblock.location.course_key)
    api_block_info = ApiBlockInfo.objects.filter(
        course_id=course_id, block_id=block_id,
        created_as_copy=True, published_after_copy=False, deleted=False).first()

    if api_block_info:
        if api_block_info.has_children:
            block_ids = [str(module.location) for module in yield_dynamic_descriptor_descendants(xblock, user.id)]
            ApiBlockInfo.objects.filter(course_id=course_id, block_id__in=block_ids, deleted=False)\
                .update(published_after_copy=True)
        else:
            api_block_info.published_after_copy = True
            api_block_info.save()

        if xblock.category != 'chapter':
            xblock_parent = xblock.get_parent()
            children_block_ids = [str(child) for child in xblock_parent.children]
            api_block_info_same_level_cnt = ApiBlockInfo.objects.filter(
                course_id=course_id, block_id__in=children_block_ids,
                created_as_copy=True, published_after_copy=False, deleted=False).count()
            if api_block_info_same_level_cnt == 0:
                update_api_blocks_before_publish(xblock_parent, user)

        return False
    return True


def update_sibling_block_after_publish(related_courses, xblock, xblock_is_published, user):
    task_uuid = str(uuid4())
    course_ids_without_changes = []

    if xblock.category in ApiBlockInfo.CATEGORY_HAS_CHILDREN:

        update_res = []
        if related_courses:
            for related_course_id, course_action in related_courses.items():
                if course_action in ('publish', 'draft'):
                    if has_studio_write_access(user, CourseKey.from_string(related_course_id)):
                        with transaction.atomic():
                            sibling_block_update_task = SiblingBlockUpdateTask(
                                task_id=task_uuid,
                                initiator=user,
                                source_course_id=str(xblock.location.course_key),
                                source_block_id=str(xblock.location),
                                sibling_course_id=str(related_course_id),
                                published=bool(course_action == 'publish')
                            )
                            sibling_block_update_task.save()
                            update_res.append((sibling_block_update_task.id, related_course_id, course_action))
                elif xblock_is_published:
                    course_ids_without_changes.append(related_course_id)

        block_ids = [str(module.location) for module in yield_dynamic_descriptor_descendants(xblock, user.id)]
        src_api_blocks_info = ApiBlockInfo.objects.filter(
            block_id__in=block_ids, reverted_to_previous_version=True, deleted=False)

        src_api_blocks_info_versions_lst = []

        # process all published items
        for src_api_block_info in src_api_blocks_info:
            siblings_new_hash_id = str(uuid4())

            # Save information about the current published version and related hash
            if src_api_block_info.current_version:
                current_version = src_api_block_info.current_version
                current_version_obj = ApiBlockInfoVersionsHistory.objects.filter(
                    course_id=src_api_block_info.course_id, block_id=src_api_block_info.block_id,
                    version_id=current_version
                ).first()
                if not current_version_obj:
                    current_version_obj = ApiBlockInfoVersionsHistory(
                        course_id=src_api_block_info.course_id,
                        block_id=src_api_block_info.block_id,
                        version_id=current_version,
                        siblings_hash_id=siblings_new_hash_id
                    )
                    src_api_blocks_info_versions_lst.append(current_version_obj)
                else:
                    siblings_new_hash_id = current_version_obj.siblings_hash_id

            # Revert sibling push using version history
            if src_api_block_info.previous_version:
                previous_version = src_api_block_info.previous_version
                previous_version_obj = ApiBlockInfoVersionsHistory.objects.filter(
                    course_id=src_api_block_info.course_id, block_id=src_api_block_info.block_id,
                    version_id=previous_version
                ).first()
                if previous_version_obj:
                    ApiBlockInfo.objects.filter(hash_id=previous_version_obj.siblings_hash_id, deleted=False) \
                                .exclude(course_id=str(src_api_block_info.course_id)) \
                                .update(hash_id=src_api_block_info.hash_id)

            # When a sibling is reverted to an earlier version and
            # the corresponding siblings are not updated, the connection should be broken
            if course_ids_without_changes:
                block_ids_to_update_hash = []
                dst_blocks = ApiBlockInfo.objects.filter(hash_id=src_api_block_info.hash_id, deleted=False) \
                    .exclude(course_id=str(src_api_block_info.course_id))
                for dst_block in dst_blocks:
                    if dst_block.course_id in course_ids_without_changes:
                        block_ids_to_update_hash.append(dst_block.block_id)
                if block_ids_to_update_hash:
                    ApiBlockInfo.objects.filter(
                        hash_id=src_api_block_info.hash_id,
                        block_id__in=block_ids_to_update_hash,
                        deleted=False
                    ).update(hash_id=siblings_new_hash_id)

        if len(src_api_blocks_info):
            ApiBlockInfo.objects.filter(block_id__in=block_ids, reverted_to_previous_version=True, deleted=False)\
                .update(reverted_to_previous_version=False, current_version=None, previous_version=None)

        if src_api_blocks_info_versions_lst:
            ApiBlockInfoVersionsHistory.objects.bulk_create(src_api_blocks_info_versions_lst, 1000)

        for course_id_without_change in course_ids_without_changes:
            set_sibling_block_not_updated.delay(str(xblock.location), course_id_without_change, user.id)

        if update_res:
            transaction.on_commit(lambda: [update_sibling_block_in_related_course.delay(
                task_id, str(xblock.location), rel_course_id, rel_course_action == 'publish', user.id)
                for task_id, rel_course_id, rel_course_action in update_res])
            return task_uuid
    return None


def _copy_fields_from_one_xblock_to_other(store, source_block, dst_block_id, user, save_xblock_fn, lib_tools=None):
    dst_item = store.get_item(UsageKey.from_string(dst_block_id))

    source_block_info = CopyInfoEntry(source_block)
    dst_block_info = CopyInfoEntry(dst_item)

    update_library_content = False
    if lib_tools and source_block.location.block_type == 'library_content'\
      and source_block.source_library_version != dst_item.source_library_version:
        update_library_content = True

    need_update = False
    if source_block_info.metadata != dst_block_info.metadata\
      or source_block_info.fields != dst_block_info.fields\
      or source_block_info.data != dst_block_info.data\
      or source_block_info.tags != dst_block_info.tags:
        need_update = True

    if need_update:
        save_xblock_fn(user, dst_item,
                       data=source_block_info.data,
                       metadata=source_block_info.metadata,
                       fields=source_block_info.fields,
                       asides=source_block_info.asides_to_update)
        if update_library_content:
            lib_tools.update_children(dst_item, version=source_block.source_library_version,
                                      check_permissions=False)


@task()
def set_sibling_block_not_updated(source_usage_id, dst_course_id, user_id):
    try:
        user = User.objects.get(id=user_id)
    except User.DoesNotExist:
        return

    source_usage_key = UsageKey.from_string(source_usage_id)
    source_course_key = source_usage_key.course_key
    course_id = str(source_course_key)

    store = modulestore()
    source_block_parents_path_lst = []
    source_block_parents_path = None

    with store.bulk_operations(source_course_key):
        item = store.get_item(source_usage_key)
        source_block_name = item.display_name
        parent_block = item.get_parent()
        while parent_block and parent_block.category != 'course':
            source_block_parents_path_lst.append(parent_block.display_name)
            parent_block = parent_block.get_parent()
    if source_block_parents_path_lst:
        source_block_parents_path_lst.reverse()
        source_block_parents_path = ' > '.join(source_block_parents_path_lst)

    source_main_block_info = ApiBlockInfo.objects.filter(
        block_id=str(source_usage_id), course_id=course_id, has_children=True, deleted=False).first()
    if not source_main_block_info:
        return

    dst_main_block_info = ApiBlockInfo.objects.filter(
        hash_id=source_main_block_info.hash_id, course_id=dst_course_id, deleted=False).first()
    if not dst_main_block_info:
        return

    sibling_version_published = None
    sibling_version_publisher_user_id = None
    published_block_info = get_last_block_version(dst_main_block_info.block_id)
    if published_block_info:
        sibling_version_published = timezone.make_aware(published_block_info['datetime'])
        sibling_version_publisher_user_id = published_block_info['user_id']

    try:
        sibling_block_not_updated = SiblingBlockNotUpdated.objects.get(
            source_course_id=course_id,
            source_block_id=source_usage_id,
            sibling_course_id=dst_course_id,
            sibling_block_id=dst_main_block_info.block_id
        )
    except SiblingBlockNotUpdated.DoesNotExist:
        sibling_block_not_updated = SiblingBlockNotUpdated(
            source_course_id=course_id,
            source_block_id=source_usage_id,
            sibling_course_id=dst_course_id,
            sibling_block_id=dst_main_block_info.block_id,
        )
    sibling_block_not_updated.source_block_name = source_block_name
    sibling_block_not_updated.source_block_parents_path = source_block_parents_path
    sibling_block_not_updated.source_version_published_date = timezone.now()
    sibling_block_not_updated.source_version_publisher_user_id = user.id
    sibling_block_not_updated.sibling_version_published_date = sibling_version_published
    sibling_block_not_updated.sibling_version_publisher_user_id = sibling_version_publisher_user_id
    sibling_block_not_updated.save()


def _update_sibling_block_add_new_items(items_to_add, allowed_categories, src_block_to_dst_block, dst_course_key,
                                        user, published_after_copy, duplicate_xblock_fn):
    for category in allowed_categories:
        for src_block in items_to_add:
            if (src_block.category == 'sequential' and category == 'sequential') \
              or (src_block.category == 'vertical' and category == 'vertical') \
              or (src_block.category not in ('sequential', 'vertical') and category == 'other'):
                src_block_parent = str(src_block.parent)
                dst_block_parent = src_block_to_dst_block.get(src_block_parent)
                if dst_block_parent:
                    duplicate_xblock_fn(
                        UsageKey.from_string(dst_block_parent), src_block.location, user,
                        src_block.display_name, course_key=dst_course_key, force_create_api_block_info=True,
                        published_after_copy=published_after_copy)


@task()
def update_sibling_block_in_related_course(task_id, source_usage_id, dst_course_id, need_publish, user_id):
    from .item import _save_xblock as save_xblock_fn, _delete_item as delete_xblock_fn,\
        _duplicate_item as duplicate_xblock_fn

    try:
        sibling_update_task = SiblingBlockUpdateTask.objects.get(id=task_id)
    except SiblingBlockUpdateTask.DoesNotExist:
        return

    try:
        user = User.objects.get(id=user_id)
    except User.DoesNotExist:
        sibling_update_task.set_error()
        sibling_update_task.save()
        return

    try:
        sibling_update_task.set_started()
        sibling_update_task.save()

        source_usage_key = UsageKey.from_string(source_usage_id)
        source_course_key = source_usage_key.course_key
        dst_course_key = CourseKey.from_string(dst_course_id)

        course_id = str(source_course_key)
        items_to_update = OrderedDict()
        items_to_add = []
        store = modulestore()
        src_block_to_dst_block = {}
        dst_block_ids = []
        dst_block_ids_has_children = []
        items_to_remove = []
        src_modules_ids = []

        # try to find main dst block to publish
        # (block in the "dst_course_id" course that corresponding to "source_usage_id")
        source_main_block_info = ApiBlockInfo.objects.filter(
            block_id=str(source_usage_id), course_id=course_id, has_children=True, deleted=False).first()
        if not source_main_block_info:
            return

        dst_main_block_info = ApiBlockInfo.objects.filter(
            hash_id=source_main_block_info.hash_id, course_id=dst_course_id, deleted=False).first()
        if not dst_main_block_info:
            return

        dst_main_block_id = dst_main_block_info.block_id
        sibling_update_task.sibling_block_id = dst_main_block_id

        last_published_version = get_last_published_course_version(dst_course_key)
        sibling_update_task.sibling_block_prev_version = last_published_version
        sibling_update_task.save()

        with store.bulk_operations(source_course_key):
            source_item = modulestore().get_item(source_usage_key)
            for module in yield_dynamic_descriptor_descendants(source_item, user.id):
                src_modules_ids.append(str(module.location))
                src_block_info = ApiBlockInfo.objects.filter(
                    block_id=str(module.location), course_id=course_id, deleted=False).first()
                if src_block_info:
                    dst_block_info_data = ApiBlockInfo.objects.filter(
                        hash_id=src_block_info.hash_id, course_id=dst_course_id)
                    if len(dst_block_info_data):
                        for dst_block_info in dst_block_info_data:
                            if dst_block_info.deleted:
                                continue
                            if dst_block_info.reverted_to_previous_version:
                                dst_block_info.reverted_to_previous_version = False
                                dst_block_info.current_version = None
                                dst_block_info.previous_version = None
                                dst_block_info.save(update_fields=[
                                    'reverted_to_previous_version', 'current_version', 'previous_version'])
                            items_to_update[dst_block_info.block_id] = module
                            src_block_to_dst_block[src_block_info.block_id] = dst_block_info.block_id
                            dst_block_ids.append(dst_block_info.block_id)
                            if dst_block_info.has_children:
                                dst_block_ids_has_children.append(dst_block_info.block_id)
                    else:
                        items_to_add.append(module)

        store = modulestore()
        lib_tools = LibraryToolsService(store, user.id)

        with store.bulk_operations(dst_course_key):
            for block_id, src_block in items_to_update.items():
                _copy_fields_from_one_xblock_to_other(store, src_block, block_id, user, save_xblock_fn,
                                                      lib_tools=lib_tools)
            if not need_publish and items_to_update:
                ApiBlockInfo.objects.filter(
                    course_id=dst_course_id, block_id__in=list(items_to_update.keys()), deleted=False
                ).update(
                    created_as_copy=True, published_after_copy=False
                )

            dst_block_remove_check = []
            dst_item = modulestore().get_item(UsageKey.from_string(dst_main_block_id))
            for dst_module in yield_dynamic_descriptor_descendants(dst_item, user.id):
                dst_module_location = str(dst_module.location)
                if dst_module_location not in dst_block_ids:
                    dst_block_remove_check.append(dst_module_location)

            if dst_block_remove_check:
                dst_blocks_info = ApiBlockInfo.objects.filter(
                    block_id__in=dst_block_remove_check, course_id=dst_course_id, deleted=False)
                for dst_block in dst_blocks_info:
                    removed_src_block_info = ApiBlockInfo.objects.filter(
                        hash_id=dst_block.hash_id, course_id=course_id).first()
                    if removed_src_block_info:
                        need_remove = False
                        if removed_src_block_info.deleted:
                            need_remove = True
                        elif removed_src_block_info.block_id not in src_modules_ids:
                            need_remove = True
                            removed_src_block_info.deleted = True
                            removed_src_block_info.updated_time = timezone.now()
                            removed_src_block_info.updated_by = user.id
                            removed_src_block_info.save()

                        if need_remove:
                            items_to_remove.append(dst_block.block_id)
                            dst_block_ids.append(dst_block.block_id)
                            if dst_block.has_children:
                                dst_block_ids_has_children.append(dst_block.block_id)

            if items_to_remove:
                for item_id_to_remove in items_to_remove:
                    dst_block_info = ApiBlockInfo.objects.filter(
                        block_id=item_id_to_remove, course_id=dst_course_id, deleted=False).first()
                    if dst_block_info:
                        try:
                            delete_xblock_fn(UsageKey.from_string(item_id_to_remove), user)
                        except ItemNotFoundError:
                            pass

            if items_to_add:
                _update_sibling_block_add_new_items(
                    items_to_add, ['vertical', 'other'], src_block_to_dst_block, dst_course_key, user,
                    published_after_copy=need_publish, duplicate_xblock_fn=duplicate_xblock_fn)

            if need_publish:
                store.publish(UsageKey.from_string(dst_main_block_id), user_id)

            if items_to_add:
                _update_sibling_block_add_new_items(
                    items_to_add, ['sequential'], src_block_to_dst_block, dst_course_key, user,
                    published_after_copy=False, duplicate_xblock_fn=duplicate_xblock_fn)

        if dst_block_ids_has_children:
            SiblingBlockNotUpdated.objects.filter(
                source_course_id=course_id,
                sibling_block_id__in=dst_block_ids_has_children).delete()

        sibling_update_task.set_finished()
        sibling_update_task.save()
    except Exception as e:
        log.exception(e)
        sibling_update_task.set_error()
        sibling_update_task.save()
        raise


def get_all_descendants_block_ids(xblock, user):
    blocks_ids = []
    for module in yield_dynamic_descriptor_descendants(xblock, user.id):
        blocks_ids.append(str(module.location))
    return blocks_ids


def sync_api_block_info(xblock, prev_descendants_block_ids, user):
    all_block_ids = []
    api_block_ids = []
    current_blocks_ids = []
    xblocks = {}

    course_key = xblock.location.course_key
    course_id = str(course_key)

    if prev_descendants_block_ids:
        all_block_ids = prev_descendants_block_ids[:]

    for module in yield_dynamic_descriptor_descendants(xblock, user.id):
        module_id = str(module.location)
        current_blocks_ids.append(module_id)
        if module_id not in all_block_ids:
            all_block_ids.append(module_id)
        xblocks[module_id] = module

    block_info_data = ApiBlockInfo.objects.filter(course_id=course_id, block_id__in=all_block_ids)

    for block_info in block_info_data:
        api_block_ids.append(block_info.block_id)
        if (block_info.block_id not in current_blocks_ids) and not block_info.deleted:
            block_info.deleted = True
            block_info.updated_by = user.id
            block_info.updated_time = timezone.now()
            block_info.save()
        if (block_info.block_id in current_blocks_ids) and block_info.deleted:
            block_info.deleted = False
            block_info.updated_by = user.id
            block_info.updated_time = timezone.now()
            block_info.save()

    for module_id, module in xblocks.items():
        if module_id not in api_block_ids:
            block_hash_id = str(uuid4())
            api_block_info = ApiBlockInfo(
                course_id=course_id,
                block_id=module_id,
                hash_id=block_hash_id,
                created_by=user.id,
                created_time=timezone.now()
            )
            api_block_info.set_has_children()
            api_block_info.save()


def get_courses_with_duplicates(usage_key_string, user):
    usage_key = UsageKey.from_string(usage_key_string)
    result_course_keys = []
    result = []

    src_block_info = ApiBlockInfo.objects.filter(block_id=usage_key_string, has_children=True, deleted=False).first()
    if src_block_info and (not src_block_info.created_as_copy
                           or (src_block_info.created_as_copy and src_block_info.published_after_copy)):
        courses = ApiBlockInfo.objects.filter(hash_id=src_block_info.hash_id, deleted=False) \
            .exclude(course_id=str(usage_key.course_key)).values('course_id').distinct()
        for course in courses:
            tmp_course_key = CourseKey.from_string(course['course_id'])
            if has_studio_write_access(user, tmp_course_key):
                result_course_keys.append(tmp_course_key)

    if result_course_keys:
        co_data = CourseOverview.objects.filter(id__in=result_course_keys).order_by('display_name')
        for co_item in co_data:
            result.append({
                'id': str(co_item.id),
                'display_name': co_item.display_name,
                'org': co_item.id.org,
                'course': co_item.id.course,
                'run': co_item.id.run
            })
    return result


def _sync_api_blocks_remove(xblock, user):
    block_info_update_lst = []
    usage_id = str(xblock.location)
    if xblock.has_children:
        for module in yield_dynamic_descriptor_descendants(xblock, user.id):
            block_info_update_lst.append(str(module.location))
    else:
        block_info_update_lst.append(usage_id)
    if block_info_update_lst:
        ApiBlockInfo.objects.filter(block_id__in=block_info_update_lst).update(
            deleted=True, updated_time=timezone.now(), updated_by=user.id)


def sync_api_blocks_before_remove(usage_key, user):
    deleted_module = modulestore().get_item(usage_key)
    _sync_api_blocks_remove(deleted_module, user)


def sync_api_blocks_before_move(usage_key, user):
    api_blocks_to_insert = []
    course_key = usage_key.course_key
    xblock = modulestore().get_item(usage_key)
    if xblock.has_children:
        for module in yield_dynamic_descriptor_descendants(xblock, user.id):
            api_block = ApiBlockInfo.objects.filter(
                course_id=str(course_key), block_id=str(module.location), deleted=False).first()
            if api_block:
                api_block.block_id = api_block.block_id + '-del-' + str(int(time.time()))
                api_block.updated_time = timezone.now()
                api_block.updated_by = user.id
                api_block.deleted = True
                api_block.save()
                api_blocks_to_insert.append(
                    create_api_block_info(module.location, user, auto_save=False)
                )
    if api_blocks_to_insert:
        ApiBlockInfo.objects.bulk_create(api_blocks_to_insert, 1000)


<<<<<<< HEAD
def update_api_block_info(usage_id, reverted_to_previous_version=False):
    api_block_info = ApiBlockInfo.objects.filter(block_id=usage_id, deleted=False).first()
    if api_block_info:
        api_block_info.reverted_to_previous_version = reverted_to_previous_version
        api_block_info.save(update_fields=['reverted_to_previous_version'])
=======
def update_api_block_info(xblock, user, reverted_to_previous_version=False,
                          current_version=None, previous_version=None):
    for module in yield_dynamic_descriptor_descendants(xblock, user.id):
        usage_id = str(module.location)
        api_block_info = ApiBlockInfo.objects.filter(block_id=usage_id, deleted=False).first()
        if api_block_info:
            api_block_info.reverted_to_previous_version = reverted_to_previous_version
            api_block_info.current_version = current_version
            api_block_info.previous_version = previous_version
            api_block_info.save(update_fields=['reverted_to_previous_version', 'current_version', 'previous_version'])
>>>>>>> 571f6404


class SyncApiBlockInfo:
    xblock = None
    user = None
    descendants_block_ids = None

    def __init__(self, xblock, user):
        self.xblock = xblock
        self.user = user

    def __enter__(self):
        self.descendants_block_ids = get_all_descendants_block_ids(self.xblock, self.user)

    def __exit__(self, *args):
        xblock_after_change = modulestore().get_item(self.xblock.location)
        sync_api_block_info(xblock_after_change, self.descendants_block_ids, self.user)<|MERGE_RESOLUTION|>--- conflicted
+++ resolved
@@ -626,13 +626,6 @@
         ApiBlockInfo.objects.bulk_create(api_blocks_to_insert, 1000)
 
 
-<<<<<<< HEAD
-def update_api_block_info(usage_id, reverted_to_previous_version=False):
-    api_block_info = ApiBlockInfo.objects.filter(block_id=usage_id, deleted=False).first()
-    if api_block_info:
-        api_block_info.reverted_to_previous_version = reverted_to_previous_version
-        api_block_info.save(update_fields=['reverted_to_previous_version'])
-=======
 def update_api_block_info(xblock, user, reverted_to_previous_version=False,
                           current_version=None, previous_version=None):
     for module in yield_dynamic_descriptor_descendants(xblock, user.id):
@@ -643,7 +636,6 @@
             api_block_info.current_version = current_version
             api_block_info.previous_version = previous_version
             api_block_info.save(update_fields=['reverted_to_previous_version', 'current_version', 'previous_version'])
->>>>>>> 571f6404
 
 
 class SyncApiBlockInfo:
