--- conflicted
+++ resolved
@@ -221,11 +221,7 @@
     component_templates = get_component_templates(library, library=True) if can_edit else []
 
     tags, has_access_any_tag = get_tags(
-<<<<<<< HEAD
-        library.location.library_key, library.location.library_key.org, user, user_is_superuser=user.is_superuser)
-=======
         library.location.library_key, library.location.library_key.org, user.id, user_is_superuser=user.is_superuser)
->>>>>>> 15065792
 
     return render_to_response('library.html', {
         'can_edit': can_edit,
