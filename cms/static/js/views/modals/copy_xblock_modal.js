/**
 * The CopyXblockModal to copy XBlocks in course.
 */
define([
    'jquery',
    'backbone',
    'underscore',
    'gettext',
    'js/views/baseview',
    'js/views/utils/xblock_utils',
    'js/views/utils/copy_xblock_utils',
    'edx-ui-toolkit/js/utils/html-utils',
    'edx-ui-toolkit/js/utils/string-utils',
    'common/js/components/views/feedback',
    'js/models/xblock_info',
    'js/views/modals/base_modal',
    'js/views/move_xblock_list',
    'js/views/move_xblock_breadcrumb'
],
function($, Backbone, _, gettext, BaseView, XBlockViewUtils, CopyXBlockUtils, HtmlUtils, StringUtils, Feedback,
         XBlockInfoModel, BaseModal, MoveXBlockListView, MoveXBlockBreadcrumbView) {
    'use strict';

    var CopyXBlockModal = BaseModal.extend({
        events: _.extend({}, BaseModal.prototype.events, {
            'click .action-move:not(.is-disabled)': 'copyXBlock'
        }),

        options: $.extend({}, BaseModal.prototype.options, {
            modalName: 'move-xblock',
            modalSize: 'lg',
            showEditorModeButtons: false,
            addPrimaryActionButton: true,
            primaryActionButtonType: 'move',
            viewSpecificClasses: 'move-modal',
            primaryActionButtonTitle: gettext('Copy'),
            modalSRTitle: gettext('Choose a location to copy your component to')
        }),

        initialize: function() {
            BaseModal.prototype.initialize.call(this);
            this.copyLibToLib = this.options.copyLibToLib || false;
            this.sourceXBlockInfo = this.options.sourceXBlockInfo;
            this.sourceParentXBlockInfo = this.options.sourceParentXBlockInfo;
            this.targetParentXBlockInfo = null;
            this.XBlockURLRoot = this.options.XBlockURLRoot;
            this.XBlockAncestorInfoURL = StringUtils.interpolate(
                '{urlRoot}/{usageId}?fields=ancestorInfo',
                {urlRoot: this.XBlockURLRoot, usageId: this.sourceXBlockInfo.get('id')}
            );
            this.outlineURL = this.options.outlineURL;
            this.options.title = this.getTitle();
            this.isLib = (this.sourceXBlockInfo.get('id').indexOf('lib-block-v1') === 0);
            this.xblockCategory = this.sourceXBlockInfo.get('category');
            this.allowedToCopyToLib = (['problem', 'html', 'video'].indexOf(this.xblockCategory) !== -1);
            this.courses = {};
            this.copyToOtherItemType = 'course';
<<<<<<< HEAD
=======
            if (this.copyLibToLib) {
                this.copyToOtherItemType = 'library';
            }
>>>>>>> cfb25cff
            this.firstRender = true;
            this.isLoading = true;

            this.listenTo(Backbone, 'move:breadcrumbRendered', this.focusModal);
            this.listenTo(Backbone, 'move:enableMoveOperation', this.enableMoveOperation);
            this.listenTo(Backbone, 'move:hideMoveModal', this.hide);
        },

        render: function() {
            var self = this;
            BaseModal.prototype.render.apply(this);

            this.copyToOtherCourseTpl = this.loadTemplate('copy-to-other-course');
            this.$('.course-listing-data').html(this.copyToOtherCourseTpl({
                isLib: this.isLib,
                selectedRadio: this.copyToOtherItemType,
<<<<<<< HEAD
                allowedToCopyToLib: this.allowedToCopyToLib
=======
                allowedToCopyToLib: this.allowedToCopyToLib,
                copyLibToLib: this.copyLibToLib
>>>>>>> cfb25cff
            }));

            this.$('input:radio[name="copy-to-other-item"]').change(function() {
                self.changeCopyRadio($(this).val());
            });

            this.$('.copy-to-course').change(function() {
                if (self.copyToOtherItemType === 'course') {
                    self.changeCopyToCourseSelector($(this).val());
                } else {
                    self.changeCopyToLibrarySelector($(this).val());
                }
            });

            this.changeCopyRadio(this.copyToOtherItemType);
        },

        changeCopyRadio: function(copyToOtherItemType) {
            var self = this;
            this.copyToOtherItemType = copyToOtherItemType;
            this.$('.copy-to-course').attr('disabled', 'disabled');
            this.$('input:radio[name="copy-to-other-item"]').attr('disabled', 'disabled');
            this.updateMoveState(false);
            this.showLoadingMsg();

            var fetchListing = null;
            if (this.copyToOtherItemType === 'course') {
                fetchListing = this.fetchCourseListing();
            } else {
                fetchListing = this.fetchLibraryListing();
            }

            fetchListing.done(function(items) {
                if (self.$('.course-listing').hasClass('is-hidden')) {
                    self.$('.course-listing').removeClass('is-hidden');
                }

                items.sort(function(a, b) {
                    if(a.display_name < b.display_name) return -1;
                    if(a.display_name > b.display_name) return 1;
                    return 0;
                });

                var optionText = '';
                var copyToCourseSelector = self.$('.copy-to-course');
                copyToCourseSelector.empty();
                for (var j in items) {
                    if (self.copyToOtherItemType === 'course') {
                        optionText = items[j].display_name + ' [ ' + items[j].number + ' / ' + items[j].run + ' ]';
                    } else {
                        optionText = items[j].display_name + ' [ ' + items[j].org + ' / ' + items[j].course + ' ]';
                    }
                    self.courses[items[j].course_key] = items[j];
                    copyToCourseSelector.append($("<option></option>")
                        .attr("value", items[j].course_key).text(optionText));
                }

                if (self.copyToOtherItemType === 'course') {
                    self.changeCopyToCourseSelector(items[0].course_key);
                } else {
                    self.$('input:radio[name="copy-to-other-item"]').removeAttr('disabled');
                    self.hideLoadingMsg();
                    self.changeCopyToLibrarySelector(items[0].course_key);
                }
            });
        },

        showLoadingMsg: function() {
            if (this.isLoading) {
                return;
            } else {
                this.isLoading = true;
            }

            if (this.moveXBlockListView) {
                this.moveXBlockListView.remove();
            }
            if (this.moveXBlockBreadcrumbView) {
                this.moveXBlockBreadcrumbView.remove();
            }

            if (this.$('.ui-loading').hasClass('is-hidden')) {
                this.$('.ui-loading').removeClass('is-hidden');
            }
        },

        hideLoadingMsg: function() {
            this.isLoading = false;
        },

        changeCopyToCourseSelector: function(courseKeyVal) {
            var self = this;
            this.outlineURL = this.courses[courseKeyVal].url + '?format=concise';
            this.$('.copy-to-course').attr('disabled', 'disabled');
            this.$('input:radio[name="copy-to-other-item"]').attr('disabled', 'disabled');
            this.updateMoveState(false);
            this.showLoadingMsg();

            if (this.moveXBlockListView) {
                this.moveXBlockListView.remove();
            }
            if (this.moveXBlockBreadcrumbView) {
                this.moveXBlockBreadcrumbView.remove();
            }

            if (this.firstRender) {
                this.firstRender = false;
                this.$('.course-listing').removeClass('is-hidden');
            } else {
              this.$('.ui-loading').parent()
                   .append("<div class='breadcrumb-container is-hidden'></div>")
                   .append("<div class='xblock-list-container'></div>");
            }

            this.fetchCourseOutline().done(function(courseOutlineInfo2, ancestorInfo2) {
                self.$('.copy-to-course').removeAttr('disabled');
                self.$('input:radio[name="copy-to-other-item"]').removeAttr('disabled');
                self.renderViewsAndUI(courseOutlineInfo2, ancestorInfo2);
                self.hideLoadingMsg();
            });
        },

        changeCopyToLibrarySelector: function(libraryKeyVal) {
            this.outlineURL = this.courses[libraryKeyVal].url + '?format=concise';
            this.targetParentXBlockInfo = {
                id: this.courses[libraryKeyVal].location
            };

            var selDisabled = this.$('.copy-to-course').attr('disabled');
            if ((typeof selDisabled !== typeof undefined) && (selDisabled !== false)) {
                this.$('.copy-to-course').removeAttr('disabled');
            }
            this.renderLibViewsAndUI();
            this.updateMoveState(true);
            if (this.firstRender) {
                this.firstRender = false;
            }
        },

        getTitle: function() {
            return StringUtils.interpolate(
                gettext('Copy: {displayName}'),
                {displayName: this.sourceXBlockInfo.get('display_name')}
            );
        },

        getContentHtml: function() {
            var moveXblockModalTpl = this.loadTemplate('move-xblock-modal');
            return moveXblockModalTpl({});
        },

        show: function() {
            BaseModal.prototype.show.apply(this, [false]);
            this.updateMoveState(false);
            CopyXBlockUtils.hideCopiedNotification();
        },

        hide: function() {
            if (this.moveXBlockListView) {
                this.moveXBlockListView.remove();
            }
            if (this.moveXBlockBreadcrumbView) {
                this.moveXBlockBreadcrumbView.remove();
            }
            BaseModal.prototype.hide.apply(this);
            Feedback.prototype.outFocus.apply(this);
        },

        resize: function() {
            // Do Nothing. Overridden to use our own styling instead of one provided by base modal
        },

        focusModal: function() {
            Feedback.prototype.inFocus.apply(this, [this.options.modalWindowClass]);
            $(this.options.modalWindowClass).focus();
        },

        fetchCourseListing: function() {
            return $.when(this.fetchData('/course_listing'));
        },

        fetchLibraryListing: function() {
            return $.when(this.fetchData('/libraries_listing'));
        },

        fetchCourseOutline: function() {
            return $.when(
                this.fetchData(this.outlineURL),
                this.fetchData(this.XBlockAncestorInfoURL)
            );
        },

        fetchData: function(url) {
            var deferred = $.Deferred();
            $.ajax({
                url: url,
                contentType: 'application/json',
                dataType: 'json',
                type: 'GET'
            }).done(function(data) {
                deferred.resolve(data);
            }).fail(function() {
                deferred.reject();
            });
            return deferred.promise();
        },

        renderViewsAndUI: function(courseOutlineInfo, ancestorInfo) {
            $('.ui-loading').addClass('is-hidden');
            $('.breadcrumb-container').removeClass('is-hidden');
            this.renderViews(courseOutlineInfo, ancestorInfo);
        },

        renderLibViewsAndUI: function() {
            if (!this.$('.ui-loading').hasClass('is-hidden')) {
                this.$('.ui-loading').addClass('is-hidden');
            }
            if (!this.$('.breadcrumb-container').hasClass('is-hidden')) {
                this.$('.breadcrumb-container').addClass('is-hidden');
            }
            if (this.$('.xblock-list-container').length && !this.$('.xblock-list-container').hasClass('is-hidden')) {
                this.$('.xblock-list-container').addClass('is-hidden');
            }
        },

        renderViews: function(courseOutlineInfo, ancestorInfo) {
            this.moveXBlockBreadcrumbView = new MoveXBlockBreadcrumbView({});
            this.moveXBlockListView = new MoveXBlockListView(
                {
                    model: new XBlockInfoModel(courseOutlineInfo, {parse: true}),
                    sourceXBlockInfo: this.sourceXBlockInfo,
                    ancestorInfo: ancestorInfo
                }
            );
        },

        updateMoveState: function(isValidMove) {
            var $moveButton = this.$el.find('.action-move');
            if (isValidMove) {
                $moveButton.removeClass('is-disabled');
            } else {
                $moveButton.addClass('is-disabled');
            }
        },

        isValidCategory: function(targetParentXBlockInfo) {
            var basicBlockTypes = ['course', 'chapter', 'sequential', 'vertical'],
                sourceParentType = this.sourceParentXBlockInfo.get('category'),
                targetParentType = targetParentXBlockInfo.get('category'),
                sourceParentHasChildren = this.sourceParentXBlockInfo.get('has_children'),
                targetParentHasChildren = targetParentXBlockInfo.get('has_children');

            // Treat source parent component as vertical to support move child components under content experiment
            // and other similar xblocks.
            if (sourceParentHasChildren && !_.contains(basicBlockTypes, sourceParentType)) {
                sourceParentType = 'vertical';  // eslint-disable-line no-param-reassign
            }

            // Treat target parent component as a vertical to support move to parentable target parent components.
            // Also, moving a component directly to content experiment is not allowed, we need to visit to group level.
            if (targetParentHasChildren && !_.contains(basicBlockTypes, targetParentType) &&
                targetParentType !== 'split_test') {
                targetParentType = 'vertical';  // eslint-disable-line no-param-reassign
            }
            return targetParentType === sourceParentType;
        },

        enableMoveOperation: function(targetParentXBlockInfo) {
            var isValidMove = false;

            // update target parent on navigation
            this.targetParentXBlockInfo = targetParentXBlockInfo;
            if (this.isValidCategory(targetParentXBlockInfo) &&
                this.sourceParentXBlockInfo.id !== targetParentXBlockInfo.id && // same parent case
                this.sourceXBlockInfo.id !== targetParentXBlockInfo.id) { // same source item case
                isValidMove = true;
            }
            this.updateMoveState(isValidMove);
        },

        copyXBlock: function() {
            CopyXBlockUtils.copyXBlock(
                {
                    sourceXBlockElement: $("li.studio-xblock-wrapper[data-locator='" + this.sourceXBlockInfo.id + "']"),
                    sourceDisplayName: this.sourceXBlockInfo.get('display_name'),
                    sourceLocator: this.sourceXBlockInfo.id,
                    sourceParentLocator: this.sourceParentXBlockInfo.id,
                    targetParentLocator: this.targetParentXBlockInfo.id,
                    copyLibToLib: this.copyLibToLib
                }
            );
        }
    });

    return CopyXBlockModal;
});<|MERGE_RESOLUTION|>--- conflicted
+++ resolved
@@ -55,12 +55,9 @@
             this.allowedToCopyToLib = (['problem', 'html', 'video'].indexOf(this.xblockCategory) !== -1);
             this.courses = {};
             this.copyToOtherItemType = 'course';
-<<<<<<< HEAD
-=======
             if (this.copyLibToLib) {
                 this.copyToOtherItemType = 'library';
             }
->>>>>>> cfb25cff
             this.firstRender = true;
             this.isLoading = true;
 
@@ -77,12 +74,8 @@
             this.$('.course-listing-data').html(this.copyToOtherCourseTpl({
                 isLib: this.isLib,
                 selectedRadio: this.copyToOtherItemType,
-<<<<<<< HEAD
-                allowedToCopyToLib: this.allowedToCopyToLib
-=======
                 allowedToCopyToLib: this.allowedToCopyToLib,
                 copyLibToLib: this.copyLibToLib
->>>>>>> cfb25cff
             }));
 
             this.$('input:radio[name="copy-to-other-item"]').change(function() {
