"""
Views to show a course outline.
"""
import re
import datetime
import logging

from completion import waffle as completion_waffle
from django.contrib.auth.models import User
from django.template.context_processors import csrf
from django.template.loader import render_to_string
from opaque_keys.edx.keys import CourseKey
from pytz import UTC
from waffle.models import Switch
from web_fragments.fragment import Fragment

from courseware.courses import get_course_overview_with_access
from openedx.core.djangoapps.plugin_api.views import EdxFragmentView
from student.models import CourseEnrollment
from credo_modules.models import Organization

from util.milestones_helpers import get_course_content_milestones
from xmodule.modulestore.django import modulestore
from ..utils import get_course_outline_block_tree, get_resume_block
from rest_framework.reverse import reverse


DEFAULT_COMPLETION_TRACKING_START = datetime.datetime(2018, 1, 24, tzinfo=UTC)

log = logging.getLogger(__name__)


class CourseOutlineFragmentView(EdxFragmentView):
    """
    Course outline fragment to be shown in the unified course view.
    """

    def __init__(self, *args, **kwargs):
        super(CourseOutlineFragmentView, self).__init__(*args, **kwargs)
        self.featured_desc_limit = 110
        self.featured_title_limit = 30

    def _convert_complete_status(self, status):
        if status == 'not_started':
            return 'begin', 'Begin'
        elif status == 'in_progress':
            return 'in-progress', 'In progress'
        elif status == 'finished':
            return 'complete', 'Completed!'
        return 'begin', status

    def find_rev(self, str, target, start):
        str = str[::-1]
        index = str.find(target, len(str) - start)
        if index != -1:
            index = len(str) - index
        return index

    def str_limit(self, title, limit):
        if len(title) <= limit: return title
        cut = self.find_rev(title, ' ', limit - 3 + 1)
        if cut != -1:
            title = title[:cut - 1] + "..."
        else:
            title = title[:limit - 3] + "..."
        return title

    def get_featured_map(self, course_key):
        tiles = modulestore().get_items(course_key,
                                settings={'top_of_course_outline': True},
                                qualifiers={'category': 'sequential'})
        tiles = dict([(unicode(sub.location), sub) for sub in tiles])
        return tiles

<<<<<<< HEAD
=======
    def get_not_display_items(self, course_key):
        items = modulestore().get_items(course_key,
                                        settings={'do_not_display_in_course_outline': True},
                                        qualifiers={'category': 'sequential'})
        items = [unicode(item.location) for item in items]
        return items

>>>>>>> 7f76c403
    def render_to_fragment(self, request, course_id=None, page_context=None, **kwargs):
        """
        Renders the course outline as a fragment.
        """
        course_key = CourseKey.from_string(course_id)
        course_overview = get_course_overview_with_access(request.user, 'load', course_key, check_if_enrolled=True)
        course = modulestore().get_course(course_key)
        template = 'course_experience/course-outline-fragment.html'

        course_block_tree = get_course_outline_block_tree(request, course_id)
        if not course_block_tree:
            return None

        try:
            org = Organization.objects.get(org=course.org)
        except Organization.DoesNotExist:
            org = None

        highlighted_blocks = []
        if org and org.is_carousel_view:
            top_sequential_blocks = []
            filtered_course_tree = []
            status_map = {}
            featured_map = self.get_featured_map(course_key)
<<<<<<< HEAD
            not_display_outline = [loc for loc in featured_map
                                   if featured_map[loc].do_not_display_in_course_outline]
=======
            not_display_outline = self.get_not_display_items(course_key)
>>>>>>> 7f76c403

            updated_course_children = []
            for num_sub, sub in enumerate(course_block_tree.get('children', []), 1):
                filtered_course_tree.append(sub)
                num_completed = 0
                sub['num_children'] = len(sub.get('children', []))
                sub['jump_to'] = reverse(
                        'jump_to',
                        kwargs={'course_id': unicode(course_key), 'location': sub['id']},
                    )
                updated_children_subs = []
                for i in sub.get('children', []):
                    # show in featured block
                    if i['id'] in featured_map:
                        top_sequential_blocks.append(featured_map[i['id']])

                    status_map[i['id']] = i['complete_status']

                    if i['complete_status'] == 'finished':
                        num_completed += 1

                    i['jump_to'] = reverse(
                        'jump_to', kwargs={'course_id': unicode(course_key), 'location': i['id']},)

                    if i['id'] not in not_display_outline:
                        updated_children_subs.append(i)

                if len(updated_children_subs) > 0:
                    sub['children'] = updated_children_subs
                    sub['num_completed'] = num_completed
                    updated_course_children.append(sub)
            course_block_tree['children'] = updated_course_children

            for i, item in enumerate(top_sequential_blocks, start=1):
                progress_status, progress_status_tilte = self._convert_complete_status(
                    status_map.get(unicode(item.location)))
                jump_item = item
                highlighted_blocks.append({
                    'index': i,
                    'desc': self.str_limit(item.course_outline_description, self.featured_desc_limit),
                    'btn_title': item.course_outline_button_title,
                    'status': progress_status,
                    'status_title': progress_status_tilte,
                    'display_name': self.str_limit(item.display_name, self.featured_title_limit),
                    'jump_to': reverse(
                        'jump_to', kwargs={'course_id': unicode(course_key), 'location': unicode(jump_item.location)},
                    ),
                })
            template = 'course_experience/course-outline-highlighted-fragment.html'

        context = {
            'csrf': csrf(request)['csrf_token'],
            'course': course_overview,
            'due_date_display_format': course.due_date_display_format,
            'blocks': course_block_tree,
            'highlighted_blocks': highlighted_blocks,
        }

        resume_block = get_resume_block(course_block_tree)
        if not resume_block:
            self.mark_first_unit_to_resume(course_block_tree)

        xblock_display_names = self.create_xblock_id_and_name_dict(course_block_tree)
        gated_content = self.get_content_milestones(request, course_key)

        context['gated_content'] = gated_content
        context['xblock_display_names'] = xblock_display_names

        html = render_to_string(template, context)
        return Fragment(html)

    def create_xblock_id_and_name_dict(self, course_block_tree, xblock_display_names=None):
        """
        Creates a dictionary mapping xblock IDs to their names, using a course block tree.
        """
        if xblock_display_names is None:
            xblock_display_names = {}

        if course_block_tree.get('id'):
            xblock_display_names[course_block_tree['id']] = course_block_tree['display_name']

        if course_block_tree.get('children'):
            for child in course_block_tree['children']:
                self.create_xblock_id_and_name_dict(child, xblock_display_names)

        return xblock_display_names

    def get_content_milestones(self, request, course_key):
        """
        Returns dict of subsections with prerequisites and whether the prerequisite has been completed or not
        """
        def _get_key_of_prerequisite(namespace):
            return re.sub('.gating', '', namespace)

        all_course_milestones = get_course_content_milestones(course_key)

        uncompleted_prereqs = {
            milestone['content_id']
            for milestone in get_course_content_milestones(course_key, user_id=request.user.id)
        }

        gated_content = {
            milestone['content_id']: {
                'completed_prereqs': milestone['content_id'] not in uncompleted_prereqs,
                'prerequisite': _get_key_of_prerequisite(milestone['namespace'])
            }
            for milestone in all_course_milestones
        }

        return gated_content

    def user_enrolled_after_completion_collection(self, user, course_key):
        """
        Checks that the user has enrolled in the course after 01/24/2018, the date that
        the completion API began data collection. If the user has enrolled in the course
        before this date, they may see incomplete collection data. This is a temporary
        check until all active enrollments are created after the date.
        """
        user = User.objects.get(username=user)
        try:
            user_enrollment = CourseEnrollment.objects.get(
                user=user,
                course_id=course_key,
                is_active=True
            )
            return user_enrollment.created > self._completion_data_collection_start()
        except CourseEnrollment.DoesNotExist:
            return False

    def _completion_data_collection_start(self):
        """
        Returns the date that the ENABLE_COMPLETION_TRACKING waffle switch was enabled.
        """
        # pylint: disable=protected-access
        switch_name = completion_waffle.waffle()._namespaced_name(completion_waffle.ENABLE_COMPLETION_TRACKING)
        try:
            return Switch.objects.get(name=switch_name).created
        except Switch.DoesNotExist:
            return DEFAULT_COMPLETION_TRACKING_START

    def mark_first_unit_to_resume(self, block_node):
        children = block_node.get('children')
        if children:
            children[0]['resume_block'] = True
            self.mark_first_unit_to_resume(children[0])<|MERGE_RESOLUTION|>--- conflicted
+++ resolved
@@ -72,8 +72,6 @@
         tiles = dict([(unicode(sub.location), sub) for sub in tiles])
         return tiles
 
-<<<<<<< HEAD
-=======
     def get_not_display_items(self, course_key):
         items = modulestore().get_items(course_key,
                                         settings={'do_not_display_in_course_outline': True},
@@ -81,7 +79,6 @@
         items = [unicode(item.location) for item in items]
         return items
 
->>>>>>> 7f76c403
     def render_to_fragment(self, request, course_id=None, page_context=None, **kwargs):
         """
         Renders the course outline as a fragment.
@@ -106,12 +103,7 @@
             filtered_course_tree = []
             status_map = {}
             featured_map = self.get_featured_map(course_key)
-<<<<<<< HEAD
-            not_display_outline = [loc for loc in featured_map
-                                   if featured_map[loc].do_not_display_in_course_outline]
-=======
             not_display_outline = self.get_not_display_items(course_key)
->>>>>>> 7f76c403
 
             updated_course_children = []
             for num_sub, sub in enumerate(course_block_tree.get('children', []), 1):
