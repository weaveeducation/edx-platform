## mako

<%page expression_filter="h"/>
<%namespace name='static' file='../static_content.html'/>

<%!
from django.utils.translation import ugettext as _
%>

<style>

   .page-content-main, .welcome-message {
<<<<<<< HEAD
      width: 965px !important;
=======
>>>>>>> 4a6939ab
      flex-grow: 0 !important;
    }

   .page-content {
       padding-top: 0px !important;
   }

    a.course-tool-link {
      height: 49px;
      width: 16px;
      color: #85C9C3;
      font-size: 18px;
      line-height: 32px;
    }

    .content-wrapper {
<<<<<<< HEAD
        padding-left: 67px !important;
        padding-right: 67px !important;
    }
=======
        padding-left: 0px !important;
        padding-right: 0px !important;
    }

>>>>>>> 4a6939ab
</style>

<script type="text/javascript" src="/static/bundles/CourseOutline.js" ></script>

<div id="course_outline" class="course-outline-container new-course-outline">
    <div>
        % for block in highlighted_blocks:
            <div class="tile-container">
                <div class="tile-body">
                    <div class="icon-lable">
                        <div class="row justify-content-between">
                            <div class="col-8">
                                <div class="tile-title">${ block['display_name'] }</div>
                            </div>
                            <div class="col-4">
                                <div class="status-lable ${ block['status'] }-label" onclick="location.href='${ block['jump_to'] }'">
                                    <div class="status-title">${ block['status_title'] }</div>
                                </div>
                                <div class="label-shadow"> </div>
                            </div>
                        </div>
                    </div>

                    <div class="take-the-pre-program-survey-to">
                        ${ block['desc'] }
                    </div>
                    <div class="get-started" onclick="location.href='${ block['jump_to'] }'">
<<<<<<< HEAD
                        <div class="get-started-label">
=======
                        <div class="get-started-label ellipsis-text">
>>>>>>> 4a6939ab
                            % if block.get('btn_title'):
                                ${ block['btn_title'] }
                            % else:
                                ${ _("Get started") }
                            % endif
                        </div>
                    </div>
                    <div class="gray-footer-line"></div>
                </div>
            </div>
        % endfor
    </div>
    <div class="outline-content">
        <div>
        % if blocks['children']:
            % for block in blocks['children']:
                <div class="accordion outline-item">
                    <div class="outline-item-head">
                        <div class="complete-status" complete-status="${ block['complete_percent']}" style="position: relative;display: flex;">
                            % if block['complete_percent'] == 100:
                                <div class="all-completed"><span class="icon fa fa-check outline-check-status" aria-hidden="true"></span></div>
                            % else:
                                <div class="percent-status">${ block['complete_percent'] }%</div>
                            % endif
                                <svg class="progress-ring" width="50" height="50">
                                    <circle
                                        class="progress-ring-base"
                                        stroke="#9EB19C"
                                        stroke-width="2"
                                        fill="transparent"
                                        r="22"
                                        cx="25"
                                        cy="25"/>

                                    <circle
                                        class="progress-ring__circle"
                                        stroke="#FBE295"
                                        stroke-width="3"
                                        fill="transparent"
                                        r="22"
                                        cx="25"
                                        cy="25"/>
                                </svg>
                            </div>
                        <div class="outline-item-title">
                            <div class="outline-item-display-name">${ block['display_name'] }</div>
                            <div class="outline-num-chapters">${ block['num_completed'] } of ${ block['num_children'] } chapters completed</div>
                        </div>
                        <div class="outline-item-expand">
                            <button class="section-name accordion-trigger" id="${ block['id'] }" aria-expanded="true"
                                    aria-controls="${ block['id'] }_contents">
                                <span class="fa fa-chevron-down" aria-hidden="false"></span>
                                <h3 class="section-title"></h3>
                            </button>
                        </div>
                    </div>
                    <div class="children-list" id="${ block['id'] }_contents">
                        <ul class="list-unstyled">
                            % for child in block.get('children', []):
                                <li><div class="child-item" onclick="location.href='${ child['jump_to'] }'">
                                        <div class="${'{} {}'.format('child-item-flag', 'item-complete-flag' if child['complete_status'] == 'finished' else '')}">
                                            <span class="fa fa-circle"></span>
                                        </div>
<<<<<<< HEAD
                                        <div class="child-item-name">${ child['display_name'] }</div>
=======
                                        <div class="child-item-name ellipsis-text">${ child['display_name'] }</div>
>>>>>>> 4a6939ab
                                        <div class="child-item-follow"><span class="fa fa-chevron-right" aria-hidden="false"></span></div>
                                    </div>
                                </li>
                            % endfor
                        </ul>
                    </div>
                </div>
            % endfor
        % endif
        </div>
    </div>
</div>

<%static:webpack entry="CourseOutline">
    new CourseOutline();
</%static:webpack>
<|MERGE_RESOLUTION|>--- conflicted
+++ resolved
@@ -10,11 +10,7 @@
 <style>
 
    .page-content-main, .welcome-message {
-<<<<<<< HEAD
       width: 965px !important;
-=======
->>>>>>> 4a6939ab
-      flex-grow: 0 !important;
     }
 
    .page-content {
@@ -30,16 +26,10 @@
     }
 
     .content-wrapper {
-<<<<<<< HEAD
-        padding-left: 67px !important;
-        padding-right: 67px !important;
-    }
-=======
         padding-left: 0px !important;
         padding-right: 0px !important;
     }
 
->>>>>>> 4a6939ab
 </style>
 
 <script type="text/javascript" src="/static/bundles/CourseOutline.js" ></script>
@@ -67,11 +57,7 @@
                         ${ block['desc'] }
                     </div>
                     <div class="get-started" onclick="location.href='${ block['jump_to'] }'">
-<<<<<<< HEAD
-                        <div class="get-started-label">
-=======
                         <div class="get-started-label ellipsis-text">
->>>>>>> 4a6939ab
                             % if block.get('btn_title'):
                                 ${ block['btn_title'] }
                             % else:
@@ -135,11 +121,7 @@
                                         <div class="${'{} {}'.format('child-item-flag', 'item-complete-flag' if child['complete_status'] == 'finished' else '')}">
                                             <span class="fa fa-circle"></span>
                                         </div>
-<<<<<<< HEAD
-                                        <div class="child-item-name">${ child['display_name'] }</div>
-=======
                                         <div class="child-item-name ellipsis-text">${ child['display_name'] }</div>
->>>>>>> 4a6939ab
                                         <div class="child-item-follow"><span class="fa fa-chevron-right" aria-hidden="false"></span></div>
                                     </div>
                                 </li>
@@ -155,4 +137,4 @@
 
 <%static:webpack entry="CourseOutline">
     new CourseOutline();
-</%static:webpack>
+</%static:webpack>