--- conflicted
+++ resolved
@@ -506,17 +506,11 @@
 
         """
         # Translators: This label appears above a field on the registration form
-<<<<<<< HEAD
-        # meant to hold the user's password copy.
-        password_copy_label = _(u"Retype password")
-
-=======
         # meant to hold the user's retyped password.
         password_copy_label = _(u"Retype password")
 
         error_msg = _(u"Please retype password.")
 
->>>>>>> 75ea8640
         form_desc.add_field(
             "password_copy",
             label=password_copy_label,
@@ -525,12 +519,9 @@
                 "min_length": PASSWORD_MIN_LENGTH,
                 "max_length": PASSWORD_MAX_LENGTH,
             },
-<<<<<<< HEAD
-=======
             error_messages={
                 "required": error_msg
             },
->>>>>>> 75ea8640
             required=required
         )
 
