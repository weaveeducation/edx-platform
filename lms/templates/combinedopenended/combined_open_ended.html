<%! from django.utils.translation import ugettext as _ %>
<section id="combined-open-ended" class="combined-open-ended" data-location="${location}" data-ajax-url="${ajax_url}" data-allow_reset="${allow_reset}" data-state="${state}" data-task-count="${task_count}" data-task-number="${task_number}" data-accept-file-upload = "${accept_file_upload}">
    <div class="name">
        <h2>${display_name}</h2>
        <div class="progress-container">
        </div>
    </div>
    <div class="problemwrapper">
        <div class="status-bar">
            <table class="statustable">
                <tr>
                    <td class="problemtype-container">
                        <div class="problemtype">
                            Open Response
                        </div>
                    </td>
                    <td class="assessments-container">
                        <div class="assessment-text">
                            Assessments:
                        </div>
                        <div class="status-container">
                            ${status|n}
                        </div>
                    </td>
                </tr>
            </table>
        </div>

        <div class="item-container">
            <div class="visibility-control visibility-control-prompt">
                <div class="inner">
                </div>
                <a href="" class="section-header section-header-prompt question-header">Hide Prompt</a>
            </div>
            <div class="problem-container">
            % for item in items:
                <div class="item">${item['content'] | n}</div>
            % endfor
            </div>
<<<<<<< HEAD
            <input type="button" value="Reset" class="reset-button" name="reset"/>
            <input type="button" value="Next Step" class="next-step-button" name="reset"/>
=======

            <input type="button" value="${_('Reset')}" class="reset-button" name="reset"/>
            <input type="button" value="${_('Next Step')}" class="next-step-button" name="reset"/>
>>>>>>> 5d16bc9e
        </div>

        <div class="combined-rubric-container">
        </div>

        <section class="legend-container">
        </section>

        <div class="result-container">
        </div>
    </div>
</section>
<|MERGE_RESOLUTION|>--- conflicted
+++ resolved
@@ -37,14 +37,8 @@
                 <div class="item">${item['content'] | n}</div>
             % endfor
             </div>
-<<<<<<< HEAD
-            <input type="button" value="Reset" class="reset-button" name="reset"/>
-            <input type="button" value="Next Step" class="next-step-button" name="reset"/>
-=======
-
             <input type="button" value="${_('Reset')}" class="reset-button" name="reset"/>
             <input type="button" value="${_('Next Step')}" class="next-step-button" name="reset"/>
->>>>>>> 5d16bc9e
         </div>
 
         <div class="combined-rubric-container">
