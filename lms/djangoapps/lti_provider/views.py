--- conflicted
+++ resolved
@@ -125,9 +125,6 @@
     params['course_key'] = course_key
     params['usage_key'] = usage_key
 
-<<<<<<< HEAD
-    if not is_cached:
-=======
     end = time.time() - start
     log.info("Add the course and usage keys. during %s,  %s or usage key %s from request %s" % (end,
           course_id,
@@ -136,7 +133,6 @@
 
     if not is_cached:
         start = time.time()
->>>>>>> 77bec3b7
         cache = caches['default']
         json_params = json.dumps(request.POST)
         params_hash = hashlib.md5(json_params).hexdigest()
