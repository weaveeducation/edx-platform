"""
LTI Provider view functions
"""
import json
import logging
import hashlib
import requests
from urllib.parse import urlparse, urlencode

from collections import OrderedDict
from django.conf import settings
from django.http import Http404, HttpResponseBadRequest, HttpResponseForbidden, HttpResponse, HttpResponseRedirect,\
    JsonResponse
from django.views.decorators.clickjacking import xframe_options_exempt
from django.views.decorators.csrf import csrf_exempt
from opaque_keys import InvalidKeyError
from opaque_keys.edx.keys import CourseKey, UsageKey
from django.core.cache import caches
from django.shortcuts import reverse

from lti_provider.models import LtiConsumer, log_lti_launch, get_rutgers_code
from lti_provider.outcomes import store_outcome_parameters
from lti_provider.signature_validator import SignatureValidator
from lti_provider.users import UserService, update_lti_user_data
from lti_provider.reset_progress import check_and_reset_lti_user_progress
from openedx.core.lib.url_utils import unquote_slashes
from student.models import CourseEnrollment
from student.roles import CourseStaffRole
from util.views import add_p3p_header
from credo_modules.models import check_and_save_enrollment_attributes, get_enrollment_attributes, RutgersCampusMapping
from edxmako.shortcuts import render_to_string
from mako.template import Template
from lms.djangoapps.courseware.courses import update_lms_course_usage
<<<<<<< HEAD
from lms.djangoapps.courseware.views.views import render_progress_page_frame, get_embedded_new_tab_page
=======
from lms.djangoapps.courseware.views.views import render_progress_page_frame
from lms.djangoapps.courseware.global_progress import render_global_skills_page
>>>>>>> 9df9880a
from xmodule.modulestore.django import modulestore
from xmodule.modulestore.exceptions import ItemNotFoundError


log = logging.getLogger("edx.lti_provider")

LTI_PARAM_EMAIL = 'lis_person_contact_email_primary'
LTI_PARAM_FIRST_NAME = 'lis_person_name_given'
LTI_PARAM_LAST_NAME = 'lis_person_name_family'

# LTI launch parameters that must be present for a successful launch
REQUIRED_PARAMETERS = [
    'roles', 'context_id', 'oauth_version', 'oauth_consumer_key',
    'oauth_signature', 'oauth_signature_method', 'oauth_timestamp',
    'oauth_nonce', 'user_id'
]

REQUIRED_PARAMETERS_STRICT = [
    'resource_link_id', 'lti_version', 'lti_message_type'
]

OPTIONAL_PARAMETERS = [
    'lis_result_sourcedid', 'lis_outcome_service_url',
    LTI_PARAM_EMAIL, LTI_PARAM_FIRST_NAME, LTI_PARAM_LAST_NAME,
    'tool_consumer_instance_guid'
]

MY_SKILLS_PAGE = 'myskills'
COURSE_PROGRESS_PAGE = 'course_progress'


@csrf_exempt
@add_p3p_header
@xframe_options_exempt
def lti_launch(request, course_id, usage_id):
    return _lti_launch(request, course_id, usage_id)


@csrf_exempt
@add_p3p_header
@xframe_options_exempt
def lti_progress(request, course_id):
    return _lti_launch(request, course_id, page_name=COURSE_PROGRESS_PAGE)


@csrf_exempt
@add_p3p_header
@xframe_options_exempt
def lti_myskills(request):
    return _lti_launch(request, page_name=MY_SKILLS_PAGE)


def _lti_launch(request, course_id=None, usage_id=None, page_name=None):
    """
    Endpoint for all requests to embed edX content via the LTI protocol. This
    endpoint will be called by a POST message that contains the parameters for
    an LTI launch (we support version 1.2 of the LTI specification):
        http://www.imsglobal.org/lti/ltiv1p2/ltiIMGv1p2.html

    An LTI launch is successful if:
        - The launch contains all the required parameters
        - The launch data is correctly signed using a known client key/secret
          pair
    """
    if not settings.FEATURES['ENABLE_LTI_PROVIDER']:
        return HttpResponseForbidden()

    # Check the LTI parameters, and return 400 if any required parameters are
    # missing
    request_params, is_cached = get_params(request)
    params = get_required_parameters(request_params)

    return_url = request_params.get('launch_presentation_return_url', None)
    context_id = request_params.get('context_id', None)
    context_label = request_params.get('context_label', None)
    lis_course_offier_sourcedid = request_params.get('lis_course_offier_sourcedid', None)

    if not params:
        log_lti_launch(course_id, usage_id, 400, params=request_params, page_name=page_name)
        return render_bad_request(return_url)
    params.update(get_optional_parameters(request_params))

    # Get the consumer information from either the instance GUID or the consumer
    # key
    try:
        lti_consumer = LtiConsumer.get_or_supplement(
            params.get('tool_consumer_instance_guid', None),
            params['oauth_consumer_key']
        )
    except LtiConsumer.DoesNotExist:
        log_lti_launch(course_id, usage_id, 403, params=request_params, page_name=page_name)
        return render_response_forbidden(return_url)

    params_strict = {}
    if lti_consumer.lti_strict_mode:
        params_strict = get_required_strict_parameters(request_params)
        if not params_strict or params_strict['lti_version'] != 'LTI-1p0' \
                or params_strict['lti_message_type'] != 'basic-lti-launch-request':
            log_lti_launch(course_id, usage_id, 400, params=request_params, page_name=page_name)
            return render_bad_request(return_url)
        params.update(params_strict)

    # Check the OAuth signature on the message
    if not is_cached and not SignatureValidator(lti_consumer).verify(request):
        log_lti_launch(course_id, usage_id, 403, params=request_params, page_name=page_name)
        return render_response_forbidden(return_url)

    tc_profile_url = request_params.get('tc_profile_url', request_params.get('custom_tc_profile_url', None))
    display_profile_info = request_params.get('display_profile_info',
                                              request_params.get('custom_display_profile_info', None))
    if display_profile_info:
        display_profile_info = display_profile_info.lower()
        display_profile_info = True if display_profile_info in ('1', 'true') else False

    if display_profile_info and tc_profile_url:
        tc_profile_url += ('&' if urlparse(tc_profile_url).query else '?')\
                          + urlencode({'lti_version': params_strict['lti_version']})

        tc_profile_resp = requests.get(tc_profile_url,
                                       headers={'Accept': 'application/vnd.ims.lti.v2.toolconsumerprofile+json'})
        if tc_profile_resp.status_code == 200:
            try:
                return JsonResponse(json.loads(tc_profile_resp.text))
            except ValueError:
                return HttpResponse("Tool Consumer json decode error: " + tc_profile_resp.text)
        else:
            return HttpResponse("Tool Consumer invalid HTTP response: " + str(tc_profile_resp.status_code))

    course_key, usage_key = None, None

    # Add the course and usage keys to the parameters array
    if page_name != MY_SKILLS_PAGE:
        try:
            course_key, usage_key = parse_course_and_usage_keys(course_id, usage_id)
        except InvalidKeyError:
            log.error(
                'Invalid course key %s or usage key %s from request %s',
                course_id,
                usage_id,
                request
            )
            raise Http404()
    params['course_key'] = course_key
    params['usage_key'] = usage_key

    is_time_exam = False
    if usage_key:
        try:
            block = modulestore().get_item(usage_key)
        except ItemNotFoundError:
            log_lti_launch(course_id, usage_id, 404, params=request_params, page_name=page_name)
            raise Http404()
        is_time_exam = getattr(block, 'is_proctored_exam', False) or getattr(block, 'is_time_limited', False)

    if not is_cached:
        cache = caches['default']
        json_params = json.dumps(request.POST)
        params_hash = hashlib.md5(json_params.encode('utf-8')).hexdigest()
        cache_key = ':'.join([settings.EMBEDDED_CODE_CACHE_PREFIX, params_hash])
        cache.set(cache_key, json_params, settings.EMBEDDED_CODE_CACHE_TIMEOUT)
<<<<<<< HEAD
        template = get_embedded_new_tab_page(is_time_exam=is_time_exam, request_hash=params_hash)
        log_lti_launch(course_id, usage_id, 200, new_tab_check=True, params=request_params)
=======
        template = Template(render_to_string('static_templates/embedded_new_tab.html', {
            'disable_accordion': True,
            'allow_iframing': True,
            'disable_header': True,
            'disable_footer': True,
            'disable_window_wrap': True,
            'hash': params_hash,
            'additional_url_params': '',
            'time_exam': 1 if is_time_exam else 0,
            'same_site': getattr(settings, 'DCS_SESSION_COOKIE_SAMESITE'),
            'show_bookmark_button': False
        }))
        log_lti_launch(course_id, usage_id, 200, new_tab_check=True, params=request_params, page_name=page_name)
>>>>>>> 9df9880a
        return HttpResponse(template.render())

    # Create an edX account if the user identifed by the LTI launch doesn't have
    # one already, and log the edX account into the platform.
    lti_params = {}
    lti_keys = {LTI_PARAM_EMAIL: 'email', LTI_PARAM_FIRST_NAME: 'first_name', LTI_PARAM_LAST_NAME: 'last_name'}
    for key in lti_keys:
        if key in params:
            lti_params[lti_keys[key]] = params[key]
    us = UserService()
    us.authenticate_lti_user(request, params['user_id'], lti_consumer, lti_params)

    enroll_kwargs = {}
    if context_label:
        enroll_kwargs['context_label'] = context_label
    if lis_course_offier_sourcedid:
        enroll_kwargs['lis_course_offier_sourcedid'] = lis_course_offier_sourcedid

    if course_key:
        enrollment_attributes = get_enrollment_attributes(request_params, course_key, **enroll_kwargs)
        enrollment_attributes = extend_enrollment_properties(enrollment_attributes, course_key, request_params)

        if request.user.is_authenticated:
            roles = params.get('roles', None) if lti_consumer.allow_to_add_instructors_via_lti else None
            enroll_result = enroll_user_to_course(request.user, course_key, roles)
            if enroll_result:
                check_and_save_enrollment_attributes(enrollment_attributes, request.user, course_key)
            if lti_params and 'email' in lti_params:
                update_lti_user_data(request.user, lti_params['email'])

    if course_key and usage_key:
        # Reset attempts based on new context_ID:
        # https://credoeducation.atlassian.net/browse/DEV-209
        lis_result_sourcedid = request_params.get('lis_result_sourcedid', None)
        check_and_reset_lti_user_progress(context_id, enrollment_attributes, request.user, course_key, usage_key,
                                          lis_result_sourcedid=lis_result_sourcedid)

        # Store any parameters required by the outcome service in order to report
        # scores back later. We know that the consumer exists, since the record was
        # used earlier to verify the oauth signature.
        assignment, outcomes = store_outcome_parameters(params, request.user, lti_consumer)

        if not request_params.get('iframe'):
            log_lti_launch(course_id, usage_id, 301, request.user.id, assignment=assignment, params=request_params,
                           page_name=page_name)
            return HttpResponseRedirect(reverse('launch_new_tab', kwargs={
                'course_id': course_id,
                'usage_id': usage_id
            }))

        update_lms_course_usage(request, usage_key, course_key)
        result = render_courseware(request, params['usage_key'])
        log_lti_launch(course_id, usage_id, 200, request.user.id, assignment=assignment, params=request_params,
                       page_name=page_name)
        return result
    else:
        if not request_params.get('iframe'):
            log_lti_launch(course_id, usage_id, 301, request.user.id, params=request_params, page_name=page_name)
            if page_name == MY_SKILLS_PAGE:
                return HttpResponseRedirect(reverse('global_skills') + '?frame=1')
            elif page_name == COURSE_PROGRESS_PAGE:
                return HttpResponseRedirect(reverse('progress', kwargs={'course_id': course_key}) + '?frame=1')
            else:
                raise Http404()

        log_lti_launch(course_id, usage_id, 200, request.user.id, params=request_params, page_name=page_name)
        if page_name == MY_SKILLS_PAGE:
            return render_global_skills_page(request, display_in_frame=True)
        elif page_name == COURSE_PROGRESS_PAGE:
            return render_progress_page_frame(request, course_key)
        else:
            raise Http404()


def test_launch(request):
    headers = OrderedDict()
    if 'CONTENT_LENGTH' in request.META:
        headers['Content-Length'] = str(request.META['CONTENT_LENGTH'])
    if 'CONTENT_TYPE' in request.META:
        headers['Content-Type'] = str(request.META['CONTENT_TYPE'])
    for header, value in request.META.items():
        if not header.startswith('HTTP'):
            continue
        header = '-'.join([h.capitalize() for h in header[5:].lower().split('_')])
        headers[header] = str(value)

    params = get_required_parameters(request.POST)
    if params:
        params.update(get_optional_parameters(request.POST))
    else:
        params = {}

    lti_consumer = None
    try:
        lti_consumer = LtiConsumer.get_or_supplement(
            params.get('tool_consumer_instance_guid', None),
            params.get('oauth_consumer_key', None)
        )
        lti_consumer_info = [
            'id: ' + str(lti_consumer.id),
            'consumer_name: ' + str(lti_consumer.consumer_name),
            'consumer_key: ' + str(lti_consumer.consumer_key),
            'lti_strict_mode: ' + str(lti_consumer.lti_strict_mode),
            'allow_to_add_instructors_via_lti: ' + str(lti_consumer.allow_to_add_instructors_via_lti)
        ]
    except LtiConsumer.DoesNotExist:
        lti_consumer_info = ['Not Found']
    except:
        lti_consumer_info = ['Invalid params']

    if lti_consumer and lti_consumer.lti_strict_mode:
        params_strict = get_required_strict_parameters(request.POST)
        if not params_strict or params_strict['lti_version'] != 'LTI-1p0' \
                or params_strict['lti_message_type'] != 'basic-lti-launch-request':
            lti_consumer_info.append('LTI strict params validation failed!')
        params.update(params_strict)

    # Check the OAuth signature on the message
    signature_validation = '-'
    try:
        if lti_consumer:
            if SignatureValidator(lti_consumer).verify(request):
                signature_validation = 'Success'
            else:
                signature_validation = 'Failed'
    except:
        signature_validation = 'Error'

    post = OrderedDict()
    for post_key, post_value in request.POST.items():
        post[str(post_key)] = str(post_value)

    template = Template(render_to_string('static_templates/debug.html', {
        'disable_accordion': True,
        'allow_iframing': True,
        'disable_header': True,
        'disable_footer': True,
        'disable_window_wrap': True,
        'request_path': request.path,
        'request_method': request.method,
        'lti_consumer_info': lti_consumer_info,
        'signature_validation': signature_validation,
        'headers_data': headers,
        'post_data': post
    }))
    return HttpResponse(template.render())


def enroll_user_to_course(edx_user, course_key, roles=None):
    """
    Enrolles the user to the course if he is not already enrolled.
    """
    if course_key is not None and not CourseEnrollment.is_enrolled(edx_user, course_key):
        CourseEnrollment.enroll(edx_user, course_key)
        if roles:
            set_user_roles(edx_user, course_key, roles)
        return True
    return False


def get_required_parameters(dictionary, additional_params=None):
    """
    Extract all required LTI parameters from a dictionary and verify that none
    are missing.

    :param dictionary: The dictionary that should contain all required parameters
    :param additional_params: Any expected parameters, beyond those required for
        the LTI launch.

    :return: A new dictionary containing all the required parameters from the
        original dictionary and additional parameters, or None if any expected
        parameters are missing.
    """
    params = {}
    additional_params = additional_params or []
    for key in REQUIRED_PARAMETERS + additional_params:
        if key not in dictionary:
            return None
        params[key] = dictionary[key]
    return params


def get_optional_parameters(dictionary):
    """
    Extract all optional LTI parameters from a dictionary. This method does not
    fail if any parameters are missing.

    :param dictionary: A dictionary containing zero or more optional parameters.
    :return: A new dictionary containing all optional parameters from the
        original dictionary, or an empty dictionary if no optional parameters
        were present.
    """
    return {key: dictionary[key] for key in OPTIONAL_PARAMETERS if key in dictionary}


def render_courseware(request, usage_key):
    """
    Render the content requested for the LTI launch.
    TODO: This method depends on the current refactoring work on the
    courseware/courseware.html template. It's signature may change depending on
    the requirements for that template once the refactoring is complete.

    Return an HttpResponse object that contains the template and necessary
    context to render the courseware.
    """
    # return an HttpResponse object that contains the template and necessary context to render the courseware.
    from lms.djangoapps.courseware.views.views import render_xblock
    return render_xblock(request, str(usage_key), check_if_enrolled=False, show_bookmark_button=False)


def parse_course_and_usage_keys(course_id, usage_id=None):
    """
    Convert course and usage ID strings into key objects. Return a tuple of
    (course_key, usage_key), or throw an InvalidKeyError if the translation
    fails.
    """
    course_key = CourseKey.from_string(course_id)
    usage_key = None
    if usage_id:
        usage_id = unquote_slashes(usage_id)
        usage_key = UsageKey.from_string(usage_id).map_into_course(course_key)
    return course_key, usage_key


def get_required_strict_parameters(dictionary):
    """
    Extract all required LTI parameters (consumer strict mode) from a dictionary and verify that none
    are missing.
    """
    params = {}
    for key in REQUIRED_PARAMETERS_STRICT:
        if key not in dictionary:
            return None
        params[key] = dictionary[key]
    return params


def render_bad_request(return_url):
    """
    Render the error template and log an Http 400 error on invalid launch
    (required by IMS)
    """
    template400 = Template(render_to_string('static_templates/400.html', {'return_url': return_url}))
    return HttpResponseBadRequest(template400.render())


def render_response_forbidden(return_url):
    """
    Render the error template and log an Http 403 error on invalid launch
    (required by IMS)
    """
    template403 = Template(render_to_string('static_templates/403.html', {'return_url': return_url}))
    return HttpResponseForbidden(template403.render())


def get_params(request):

    """
    Getting params from request or from cache
    :param request: request
    :return: dictionary of params, flag: from cache or not
    """
    if request.GET.get('hash'):
        cache = caches['default']
        lti_hash = ':'.join([settings.EMBEDDED_CODE_CACHE_PREFIX, request.GET.get('hash')])
        cached = cache.get(lti_hash)
        if cached:
            cache.delete(lti_hash)
            log.info("Cached params: %s, request: %s" % (cached, request))
            request_params = json.loads(cached)
            request_params['iframe'] = request.GET.get('iframe', '0').lower() == '1'
            return request_params, True
    return request.POST, False


def set_user_roles(edx_user, course_key, roles):
    # LIS vocabulary for System Role
    # https://www.imsglobal.org/specs/ltiv1p0/implementation-guide#toc-9
    external_roles = ['SysAdmin', 'Administrator', 'Instructor', 'Staff']
    if any(role in roles for role in external_roles):
        CourseStaffRole(course_key).add_users(edx_user)


def extend_enrollment_properties(properties, course_key, request_params):
    # hack for Rutgers
    if course_key.org in ['Rutgers', 'Rutgers-University']:
        rutgers_code = get_rutgers_code(request_params)
        rut_obj = None
        if rutgers_code:
            rut_obj = RutgersCampusMapping.objects.filter(num=rutgers_code).first()
        if rut_obj:
            properties['campus'] = rut_obj.campus
            if rut_obj.num != 'rbhs':
                properties['school'] = rut_obj.school
    return properties<|MERGE_RESOLUTION|>--- conflicted
+++ resolved
@@ -31,12 +31,8 @@
 from edxmako.shortcuts import render_to_string
 from mako.template import Template
 from lms.djangoapps.courseware.courses import update_lms_course_usage
-<<<<<<< HEAD
 from lms.djangoapps.courseware.views.views import render_progress_page_frame, get_embedded_new_tab_page
-=======
-from lms.djangoapps.courseware.views.views import render_progress_page_frame
 from lms.djangoapps.courseware.global_progress import render_global_skills_page
->>>>>>> 9df9880a
 from xmodule.modulestore.django import modulestore
 from xmodule.modulestore.exceptions import ItemNotFoundError
 
@@ -197,24 +193,8 @@
         params_hash = hashlib.md5(json_params.encode('utf-8')).hexdigest()
         cache_key = ':'.join([settings.EMBEDDED_CODE_CACHE_PREFIX, params_hash])
         cache.set(cache_key, json_params, settings.EMBEDDED_CODE_CACHE_TIMEOUT)
-<<<<<<< HEAD
         template = get_embedded_new_tab_page(is_time_exam=is_time_exam, request_hash=params_hash)
-        log_lti_launch(course_id, usage_id, 200, new_tab_check=True, params=request_params)
-=======
-        template = Template(render_to_string('static_templates/embedded_new_tab.html', {
-            'disable_accordion': True,
-            'allow_iframing': True,
-            'disable_header': True,
-            'disable_footer': True,
-            'disable_window_wrap': True,
-            'hash': params_hash,
-            'additional_url_params': '',
-            'time_exam': 1 if is_time_exam else 0,
-            'same_site': getattr(settings, 'DCS_SESSION_COOKIE_SAMESITE'),
-            'show_bookmark_button': False
-        }))
         log_lti_launch(course_id, usage_id, 200, new_tab_check=True, params=request_params, page_name=page_name)
->>>>>>> 9df9880a
         return HttpResponse(template.render())
 
     # Create an edX account if the user identifed by the LTI launch doesn't have
