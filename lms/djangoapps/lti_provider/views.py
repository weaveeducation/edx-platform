"""
LTI Provider view functions
"""
import json
import logging
import hashlib
import requests
from urllib.parse import urlparse, urlencode

from collections import OrderedDict
from django.conf import settings
from django.http import Http404, HttpResponseBadRequest, HttpResponseForbidden, HttpResponse, HttpResponseRedirect,\
    JsonResponse
from django.views.decorators.clickjacking import xframe_options_exempt
from django.views.decorators.csrf import csrf_exempt
from opaque_keys import InvalidKeyError
from opaque_keys.edx.keys import CourseKey, UsageKey
from django.core.cache import caches
from django.shortcuts import reverse

from lti_provider.models import LtiConsumer, log_lti_launch, get_rutgers_code
from lti_provider.outcomes import store_outcome_parameters
from lti_provider.signature_validator import SignatureValidator
from lti_provider.users import UserService, update_lti_user_data
from lti_provider.reset_progress import check_and_reset_lti_user_progress
from openedx.core.lib.url_utils import unquote_slashes
from student.models import CourseEnrollment
from student.roles import CourseStaffRole
from util.views import add_p3p_header
from credo_modules.models import check_and_save_enrollment_attributes, get_enrollment_attributes, RutgersCampusMapping,\
    CourseStaffExtended, Organization
from edxmako.shortcuts import render_to_string
from mako.template import Template
from lms.djangoapps.courseware.courses import update_lms_course_usage
from lms.djangoapps.courseware.views.views import render_progress_page_frame, get_embedded_new_tab_page
from lms.djangoapps.courseware.global_progress import render_global_skills_page
from xmodule.modulestore.django import modulestore
from xmodule.modulestore.exceptions import ItemNotFoundError


log = logging.getLogger("edx.lti_provider")

LTI_PARAM_EMAIL = 'lis_person_contact_email_primary'
LTI_PARAM_FIRST_NAME = 'lis_person_name_given'
LTI_PARAM_LAST_NAME = 'lis_person_name_family'

# LTI launch parameters that must be present for a successful launch
REQUIRED_PARAMETERS = [
    'roles', 'context_id', 'oauth_version', 'oauth_consumer_key',
    'oauth_signature', 'oauth_signature_method', 'oauth_timestamp',
    'oauth_nonce', 'user_id'
]

REQUIRED_PARAMETERS_STRICT = [
    'resource_link_id', 'lti_version', 'lti_message_type'
]

OPTIONAL_PARAMETERS = [
    'lis_result_sourcedid', 'lis_outcome_service_url',
    LTI_PARAM_EMAIL, LTI_PARAM_FIRST_NAME, LTI_PARAM_LAST_NAME,
    'tool_consumer_instance_guid'
]

<<<<<<< HEAD
MY_SKILLS_PAGE = 'myskills'
COURSE_PROGRESS_PAGE = 'course_progress'

=======
>>>>>>> cce0c3ea

@csrf_exempt
@add_p3p_header
@xframe_options_exempt
def lti_launch(request, course_id, usage_id):
    return _lti_launch(request, course_id, usage_id)


@csrf_exempt
@add_p3p_header
@xframe_options_exempt
def lti_progress(request, course_id):
    return _lti_launch(request, course_id, page_name=COURSE_PROGRESS_PAGE)


@csrf_exempt
@add_p3p_header
@xframe_options_exempt
def lti_myskills(request):
    return _lti_launch(request, page_name=MY_SKILLS_PAGE)


def _lti_launch(request, course_id=None, usage_id=None, page_name=None):
    """
    Endpoint for all requests to embed edX content via the LTI protocol. This
    endpoint will be called by a POST message that contains the parameters for
    an LTI launch (we support version 1.2 of the LTI specification):
        http://www.imsglobal.org/lti/ltiv1p2/ltiIMGv1p2.html

    An LTI launch is successful if:
        - The launch contains all the required parameters
        - The launch data is correctly signed using a known client key/secret
          pair
    """
    if not settings.FEATURES['ENABLE_LTI_PROVIDER']:
        return HttpResponseForbidden()

    # Check the LTI parameters, and return 400 if any required parameters are
    # missing
    request_params, is_cached = get_params(request)
    params = get_required_parameters(request_params)

    return_url = request_params.get('launch_presentation_return_url', None)
    context_id = request_params.get('context_id', None)
    context_label = request_params.get('context_label', None)
    lis_course_offier_sourcedid = request_params.get('lis_course_offier_sourcedid', None)

    if not params:
        log_lti_launch(course_id, usage_id, 400, params=request_params, page_name=page_name)
        return render_bad_request(return_url)
    params.update(get_optional_parameters(request_params))

    # Get the consumer information from either the instance GUID or the consumer
    # key
    try:
        lti_consumer = LtiConsumer.get_or_supplement(
            params.get('tool_consumer_instance_guid', None),
            params['oauth_consumer_key']
        )
    except LtiConsumer.DoesNotExist:
        log_lti_launch(course_id, usage_id, 403, params=request_params, page_name=page_name)
        return render_response_forbidden(return_url)

    params_strict = {}
    if lti_consumer.lti_strict_mode:
        params_strict = get_required_strict_parameters(request_params)
        if not params_strict or params_strict['lti_version'] != 'LTI-1p0' \
                or params_strict['lti_message_type'] != 'basic-lti-launch-request':
            log_lti_launch(course_id, usage_id, 400, params=request_params, page_name=page_name)
            return render_bad_request(return_url)
        params.update(params_strict)

    # Check the OAuth signature on the message
    if not is_cached and not SignatureValidator(lti_consumer).verify(request):
        log_lti_launch(course_id, usage_id, 403, params=request_params, page_name=page_name)
        return render_response_forbidden(return_url)

    tc_profile_url = request_params.get('tc_profile_url', request_params.get('custom_tc_profile_url', None))
    display_profile_info = request_params.get('display_profile_info',
                                              request_params.get('custom_display_profile_info', None))
    if display_profile_info:
        display_profile_info = display_profile_info.lower()
        display_profile_info = True if display_profile_info in ('1', 'true') else False

    if display_profile_info and tc_profile_url:
        tc_profile_url += ('&' if urlparse(tc_profile_url).query else '?')\
                          + urlencode({'lti_version': params_strict['lti_version']})

        tc_profile_resp = requests.get(tc_profile_url,
                                       headers={'Accept': 'application/vnd.ims.lti.v2.toolconsumerprofile+json'})
        if tc_profile_resp.status_code == 200:
            try:
                return JsonResponse(json.loads(tc_profile_resp.text))
            except ValueError:
                return HttpResponse("Tool Consumer json decode error: " + tc_profile_resp.text)
        else:
            return HttpResponse("Tool Consumer invalid HTTP response: " + str(tc_profile_resp.status_code))

    course_key, usage_key = None, None

    # Add the course and usage keys to the parameters array
    if page_name != MY_SKILLS_PAGE:
        try:
            course_key, usage_key = parse_course_and_usage_keys(course_id, usage_id)
        except InvalidKeyError:
            log.error(
                'Invalid course key %s or usage key %s from request %s',
                course_id,
                usage_id,
                request
            )
            raise Http404()
    params['course_key'] = course_key
    params['usage_key'] = usage_key

    is_time_exam = False
    if usage_key:
        try:
            block = modulestore().get_item(usage_key)
        except ItemNotFoundError:
            log_lti_launch(course_id, usage_id, 404, params=request_params, page_name=page_name)
            raise Http404()
        is_time_exam = getattr(block, 'is_proctored_exam', False) or getattr(block, 'is_time_limited', False)

    if not is_cached:
        cache = caches['default']
        json_params = json.dumps(request.POST)
        params_hash = hashlib.md5(json_params.encode('utf-8')).hexdigest()
        cache_key = ':'.join([settings.EMBEDDED_CODE_CACHE_PREFIX, params_hash])
        cache.set(cache_key, json_params, settings.EMBEDDED_CODE_CACHE_TIMEOUT)
        template = get_embedded_new_tab_page(is_time_exam=is_time_exam, request_hash=params_hash)
        log_lti_launch(course_id, usage_id, 200, new_tab_check=True, params=request_params, page_name=page_name)
        return HttpResponse(template.render())

    # Create an edX account if the user identifed by the LTI launch doesn't have
    # one already, and log the edX account into the platform.
    lti_params = {}
    lti_keys = {LTI_PARAM_EMAIL: 'email', LTI_PARAM_FIRST_NAME: 'first_name', LTI_PARAM_LAST_NAME: 'last_name'}
    for key in lti_keys:
        if key in params:
            lti_params[lti_keys[key]] = params[key]
    us = UserService()
    us.authenticate_lti_user(request, params['user_id'], lti_consumer, lti_params)

    enroll_kwargs = {}
    if context_label:
        enroll_kwargs['context_label'] = context_label
    if lis_course_offier_sourcedid:
        enroll_kwargs['lis_course_offier_sourcedid'] = lis_course_offier_sourcedid

    if course_key:
        enrollment_attributes = get_enrollment_attributes(request_params, course_key, **enroll_kwargs)
        enrollment_attributes = extend_enrollment_properties(enrollment_attributes, course_key, request_params)

        if request.user.is_authenticated:
            roles = params.get('roles', None) if lti_consumer.allow_to_add_instructors_via_lti else None
            enroll_result = enroll_user_to_course(request.user, course_key, roles)
            if enroll_result:
                check_and_save_enrollment_attributes(enrollment_attributes, request.user, course_key)
            if lti_params and 'email' in lti_params:
                update_lti_user_data(request.user, lti_params['email'])

    if course_key and usage_key:
        # Reset attempts based on new context_ID:
        # https://credoeducation.atlassian.net/browse/DEV-209
        lis_result_sourcedid = request_params.get('lis_result_sourcedid', None)
        check_and_reset_lti_user_progress(context_id, enrollment_attributes, request.user, course_key, usage_key,
                                          lis_result_sourcedid=lis_result_sourcedid)

        # Store any parameters required by the outcome service in order to report
        # scores back later. We know that the consumer exists, since the record was
        # used earlier to verify the oauth signature.
        assignment, outcomes = store_outcome_parameters(params, request.user, lti_consumer)

        if not request_params.get('iframe'):
            log_lti_launch(course_id, usage_id, 301, request.user.id, assignment=assignment, params=request_params,
                           page_name=page_name)
            return HttpResponseRedirect(reverse('launch_new_tab', kwargs={
                'course_id': course_id,
                'usage_id': usage_id
            }))

        update_lms_course_usage(request, usage_key, course_key)
        result = render_courseware(request, params['usage_key'])
        log_lti_launch(course_id, usage_id, 200, request.user.id, assignment=assignment, params=request_params,
                       page_name=page_name)
        return result
    else:
        if not request_params.get('iframe'):
            log_lti_launch(course_id, usage_id, 301, request.user.id, params=request_params, page_name=page_name)
            if page_name == MY_SKILLS_PAGE:
                return HttpResponseRedirect(reverse('global_skills') + '?frame=1')
            elif page_name == COURSE_PROGRESS_PAGE:
                return HttpResponseRedirect(reverse('progress', kwargs={'course_id': course_key}) + '?frame=1')
            else:
                raise Http404()

        log_lti_launch(course_id, usage_id, 200, request.user.id, params=request_params, page_name=page_name)
        if page_name == MY_SKILLS_PAGE:
            return render_global_skills_page(request, display_in_frame=True)
        elif page_name == COURSE_PROGRESS_PAGE:
            return render_progress_page_frame(request, course_key)
        else:
            raise Http404()


def test_launch(request):
    headers = OrderedDict()
    if 'CONTENT_LENGTH' in request.META:
        headers['Content-Length'] = str(request.META['CONTENT_LENGTH'])
    if 'CONTENT_TYPE' in request.META:
        headers['Content-Type'] = str(request.META['CONTENT_TYPE'])
    for header, value in request.META.items():
        if not header.startswith('HTTP'):
            continue
        header = '-'.join([h.capitalize() for h in header[5:].lower().split('_')])
        headers[header] = str(value)

    params = get_required_parameters(request.POST)
    if params:
        params.update(get_optional_parameters(request.POST))
    else:
        params = {}

    lti_consumer = None
    try:
        lti_consumer = LtiConsumer.get_or_supplement(
            params.get('tool_consumer_instance_guid', None),
            params.get('oauth_consumer_key', None)
        )
        lti_consumer_info = [
            'id: ' + str(lti_consumer.id),
            'consumer_name: ' + str(lti_consumer.consumer_name),
            'consumer_key: ' + str(lti_consumer.consumer_key),
            'lti_strict_mode: ' + str(lti_consumer.lti_strict_mode),
            'allow_to_add_instructors_via_lti: ' + str(lti_consumer.allow_to_add_instructors_via_lti)
        ]
    except LtiConsumer.DoesNotExist:
        lti_consumer_info = ['Not Found']
    except:
        lti_consumer_info = ['Invalid params']

    if lti_consumer and lti_consumer.lti_strict_mode:
        params_strict = get_required_strict_parameters(request.POST)
        if not params_strict or params_strict['lti_version'] != 'LTI-1p0' \
                or params_strict['lti_message_type'] != 'basic-lti-launch-request':
            lti_consumer_info.append('LTI strict params validation failed!')
        params.update(params_strict)

    # Check the OAuth signature on the message
    signature_validation = '-'
    try:
        if lti_consumer:
            if SignatureValidator(lti_consumer).verify(request):
                signature_validation = 'Success'
            else:
                signature_validation = 'Failed'
    except:
        signature_validation = 'Error'

    post = OrderedDict()
    for post_key, post_value in request.POST.items():
        post[str(post_key)] = str(post_value)

    template = Template(render_to_string('static_templates/debug.html', {
        'disable_accordion': True,
        'allow_iframing': True,
        'disable_header': True,
        'disable_footer': True,
        'disable_window_wrap': True,
        'request_path': request.path,
        'request_method': request.method,
        'lti_consumer_info': lti_consumer_info,
        'signature_validation': signature_validation,
        'headers_data': headers,
        'post_data': post
    }))
    return HttpResponse(template.render())


def enroll_user_to_course(edx_user, course_key, roles=None):
    """
    Enrolles the user to the course if he is not already enrolled.
    """
    if course_key is not None and not CourseEnrollment.is_enrolled(edx_user, course_key):
        CourseEnrollment.enroll(edx_user, course_key)
        if roles:
            set_user_roles(edx_user, course_key, roles)
        return True
    return False


def get_required_parameters(dictionary, additional_params=None):
    """
    Extract all required LTI parameters from a dictionary and verify that none
    are missing.

    :param dictionary: The dictionary that should contain all required parameters
    :param additional_params: Any expected parameters, beyond those required for
        the LTI launch.

    :return: A new dictionary containing all the required parameters from the
        original dictionary and additional parameters, or None if any expected
        parameters are missing.
    """
    params = {}
    additional_params = additional_params or []
    for key in REQUIRED_PARAMETERS + additional_params:
        if key not in dictionary:
            return None
        params[key] = dictionary[key]
    return params


def get_optional_parameters(dictionary):
    """
    Extract all optional LTI parameters from a dictionary. This method does not
    fail if any parameters are missing.

    :param dictionary: A dictionary containing zero or more optional parameters.
    :return: A new dictionary containing all optional parameters from the
        original dictionary, or an empty dictionary if no optional parameters
        were present.
    """
    return {key: dictionary[key] for key in OPTIONAL_PARAMETERS if key in dictionary}


def render_courseware(request, usage_key):
    """
    Render the content requested for the LTI launch.
    TODO: This method depends on the current refactoring work on the
    courseware/courseware.html template. It's signature may change depending on
    the requirements for that template once the refactoring is complete.

    Return an HttpResponse object that contains the template and necessary
    context to render the courseware.
    """
    # return an HttpResponse object that contains the template and necessary context to render the courseware.
    from lms.djangoapps.courseware.views.views import render_xblock
    return render_xblock(request, str(usage_key), check_if_enrolled=False, show_bookmark_button=False)


def parse_course_and_usage_keys(course_id, usage_id=None):
    """
    Convert course and usage ID strings into key objects. Return a tuple of
    (course_key, usage_key), or throw an InvalidKeyError if the translation
    fails.
    """
    course_key = CourseKey.from_string(course_id)
    usage_key = None
    if usage_id:
        usage_id = unquote_slashes(usage_id)
        usage_key = UsageKey.from_string(usage_id).map_into_course(course_key)
    return course_key, usage_key


def get_required_strict_parameters(dictionary):
    """
    Extract all required LTI parameters (consumer strict mode) from a dictionary and verify that none
    are missing.
    """
    params = {}
    for key in REQUIRED_PARAMETERS_STRICT:
        if key not in dictionary:
            return None
        params[key] = dictionary[key]
    return params


def render_bad_request(return_url):
    """
    Render the error template and log an Http 400 error on invalid launch
    (required by IMS)
    """
    template400 = Template(render_to_string('static_templates/400.html', {'return_url': return_url}))
    return HttpResponseBadRequest(template400.render())


def render_response_forbidden(return_url):
    """
    Render the error template and log an Http 403 error on invalid launch
    (required by IMS)
    """
    template403 = Template(render_to_string('static_templates/403.html', {'return_url': return_url}))
    return HttpResponseForbidden(template403.render())


def get_params(request):

    """
    Getting params from request or from cache
    :param request: request
    :return: dictionary of params, flag: from cache or not
    """
    if request.GET.get('hash'):
        cache = caches['default']
        lti_hash = ':'.join([settings.EMBEDDED_CODE_CACHE_PREFIX, request.GET.get('hash')])
        cached = cache.get(lti_hash)
        if cached:
            cache.delete(lti_hash)
            log.info("Cached params: %s, request: %s" % (cached, request))
            request_params = json.loads(cached)
            request_params['iframe'] = request.GET.get('iframe', '0').lower() == '1'
            return request_params, True
    return request.POST, False


def set_user_roles(edx_user, course_key, roles):
    # LIS vocabulary for System Role
    # https://www.imsglobal.org/specs/ltiv1p0/implementation-guide#toc-9
    external_roles = ['SysAdmin', 'Administrator', 'Instructor', 'Staff']
    if any(role in roles for role in external_roles):
        CourseStaffRole(course_key).add_users(edx_user)
        org = Organization.objects.filter(org=course_key.org).first()
        if org.org_type and org.org_type.default_lti_staff_role:
            available_roles = org.org_type.available_roles.all()
            av_roles_ids = [av.id for av in available_roles]
            if org.org_type.default_lti_staff_role.id in av_roles_ids:
                CourseStaffExtended(
                    user=edx_user,
                    course_id=course_key,
                    role=org.org_type.default_lti_staff_role
                ).save()


def extend_enrollment_properties(properties, course_key, request_params):
    # hack for Rutgers
    if course_key.org in ['Rutgers', 'Rutgers-University']:
        rutgers_code = get_rutgers_code(request_params)
        rut_obj = None
        if rutgers_code:
            rut_obj = RutgersCampusMapping.objects.filter(num=rutgers_code).first()
        if rut_obj:
            properties['campus'] = rut_obj.campus
            if rut_obj.num != 'rbhs':
                properties['school'] = rut_obj.school
    return properties<|MERGE_RESOLUTION|>--- conflicted
+++ resolved
@@ -61,12 +61,9 @@
     'tool_consumer_instance_guid'
 ]
 
-<<<<<<< HEAD
 MY_SKILLS_PAGE = 'myskills'
 COURSE_PROGRESS_PAGE = 'course_progress'
 
-=======
->>>>>>> cce0c3ea
 
 @csrf_exempt
 @add_p3p_header
