"""
Database models for the LTI provider feature.

This app uses migrations. If you make changes to this model, be sure to create
an appropriate migration file and check it in at the same time as your model
changes. To do that,

1. Go to the edx-platform dir
2. ./manage.py lms schemamigration lti_provider --auto "description" --settings=devstack
"""
import logging
import time
import datetime
import json
import platform

from django.contrib.auth.models import User
from django.db import models, IntegrityError, transaction
from django.utils import timezone
from provider.utils import short_token

from opaque_keys.edx.django.models import CourseKeyField, UsageKeyField
from openedx.core.djangolib.fields import CharNullField

log = logging.getLogger("edx.lti_provider")
log_json = logging.getLogger("credo_json")

LTI1p1 = '1.1'
LTI1p3 = '1.3'

LTI_VERSIONS = (
    (LTI1p1, 'LTI 1.1'),
    (LTI1p3, 'LTI 1.3'),
)


class LtiConsumer(models.Model):
    """
    Database model representing an LTI consumer. This model stores the consumer
    specific settings, such as the OAuth key/secret pair and any LTI fields
    that must be persisted.
    """
    consumer_name = models.CharField(max_length=255, unique=True)
    consumer_key = models.CharField(max_length=32, unique=True, db_index=True, default=short_token)
    consumer_secret = models.CharField(max_length=32, unique=True, default=short_token)
    instance_guid = CharNullField(max_length=255, blank=True, null=True, unique=True)
    lti_strict_mode = models.NullBooleanField(blank=True, help_text="More strict validation rules "
                                                                    "for requests from the consumer LMS "
                                                                    "(according to the LTI standard) ."
                                                                    "Choose 'Yes' to enable strict mode.")
    allow_to_add_instructors_via_lti = models.NullBooleanField(blank=True, help_text="Automatically adds "
                                                                                     "instructor role to the user "
                                                                                     "who came through the LTI if "
                                                                                     "some of these parameters: "
                                                                                     "'Administrator', 'Instructor', "
                                                                                     "'Staff' was passed. Choose 'Yes' "
                                                                                     "to enable this feature. ")

    @staticmethod
    def get_or_supplement(instance_guid, consumer_key):
        """
        The instance_guid is the best way to uniquely identify an LTI consumer.
        However according to the LTI spec, the instance_guid field is optional
        and so cannot be relied upon to be present.

        This method first attempts to find an LtiConsumer by instance_guid.
        Failing that, it tries to find a record with a matching consumer_key.
        This can be the case if the LtiConsumer record was created as the result
        of an LTI launch with no instance_guid.

        If the instance_guid is now present, the LtiConsumer model will be
        supplemented with the instance_guid, to more concretely identify the
        consumer.

        In practice, nearly all major LTI consumers provide an instance_guid, so
        the fallback mechanism of matching by consumer key should be rarely
        required.
        """
        consumer = None
        if instance_guid:
            try:
                consumer = LtiConsumer.objects.get(instance_guid=instance_guid)
            except LtiConsumer.DoesNotExist:
                # The consumer may not exist, or its record may not have a guid
                pass

        # Search by consumer key instead of instance_guid. If there is no
        # consumer with a matching key, the LTI launch does not have permission
        # to access the content.
        if not consumer:
            consumer = LtiConsumer.objects.get(
                consumer_key=consumer_key,
            )

        # Add the instance_guid field to the model if it's not there already.
        if instance_guid and not consumer.instance_guid:
            consumer.instance_guid = instance_guid
            consumer.save()
        return consumer


class OutcomeService(models.Model):
    """
    Model for a single outcome service associated with an LTI consumer. Note
    that a given consumer may have more than one outcome service URL over its
    lifetime, so we need to store the outcome service separately from the
    LtiConsumer model.

    An outcome service can be identified in two ways, depending on the
    information provided by an LTI launch. The ideal way to identify the service
    is by instance_guid, which should uniquely identify a consumer. However that
    field is optional in the LTI launch, and so if it is missing we can fall
    back on the consumer key (which should be created uniquely for each consumer
    although we don't have a technical way to guarantee that).

    Some LTI-specified fields use the prefix lis_; this refers to the IMS
    Learning Information Services standard from which LTI inherits some
    properties
    """
    lis_outcome_service_url = models.CharField(max_length=255, unique=True)
    lti_consumer = models.ForeignKey(LtiConsumer)


class GradedAssignment(models.Model):
    """
    Model representing a single launch of a graded assignment by an individual
    user. There will be a row created here only if the LTI consumer may require
    a result to be returned from the LTI launch (determined by the presence of
    the lis_result_sourcedid parameter in the launch POST). There will be only
    one row created for a given usage/consumer combination; repeated launches of
    the same content by the same user from the same LTI consumer will not add
    new rows to the table.

    Some LTI-specified fields use the prefix lis_; this refers to the IMS
    Learning Information Services standard from which LTI inherits some
    properties
    """
    user = models.ForeignKey(User, db_index=True)
    course_key = CourseKeyField(max_length=255, db_index=True)
    usage_key = UsageKeyField(max_length=255, db_index=True)
    outcome_service = models.ForeignKey(OutcomeService)
    lis_result_sourcedid = models.CharField(max_length=255, db_index=True)
    version_number = models.IntegerField(default=0)

    class Meta(object):
        unique_together = ('outcome_service', 'lis_result_sourcedid')


class LtiUser(models.Model):
    """
    Model mapping the identity of an LTI user to an account on the edX platform.
    The LTI user_id field is guaranteed to be unique per LTI consumer (per
    to the LTI spec), so we guarantee a unique mapping from LTI to edX account
    by using the lti_consumer/lti_user_id tuple.
    """
    lti_consumer = models.ForeignKey(LtiConsumer)
    lti_user_id = models.CharField(max_length=255)
    edx_user = models.OneToOneField(User)

    class Meta(object):
        unique_together = ('lti_consumer', 'lti_user_id')


class GradedAssignmentLock(models.Model):
    graded_assignment_id = models.IntegerField(null=False)
    created = models.DateTimeField()
    lti_version = models.CharField(max_length=10, choices=LTI_VERSIONS, default=LTI1p1)

    class Meta(object):
        unique_together = ('graded_assignment_id', 'lti_version')

    @classmethod
    def create(cls, graded_assignment_id, lti_version=None):
        if not lti_version:
            lti_version = LTI1p1
        try:
            with transaction.atomic():
                lock = GradedAssignmentLock(graded_assignment_id=graded_assignment_id,
                                            created=timezone.now(),
                                            lti_version=lti_version)
                lock.save()
                return lock
        except IntegrityError:
            try:
                lock = GradedAssignmentLock.objects.get(graded_assignment_id=graded_assignment_id,
                                                        lti_version=lti_version)
                if lock:
                    time_diff = timezone.now() - lock.created
                    if time_diff.total_seconds() > 60:  # 1 min
                        return lock
            except GradedAssignmentLock.DoesNotExist:
                pass
            return False

    @classmethod
    def remove(cls, graded_assignment_id, lti_version=None):
        if not lti_version:
            lti_version = LTI1p1
        GradedAssignmentLock.objects.filter(graded_assignment_id=graded_assignment_id,
                                            lti_version=lti_version).delete()


class LtiContextId(models.Model):
    user = models.ForeignKey(User, db_index=True)
    course_key = CourseKeyField(max_length=255, db_index=True)
    usage_key = UsageKeyField(max_length=255, db_index=True)
    lti_version = models.CharField(max_length=10, choices=LTI_VERSIONS, default=LTI1p1)
    value = models.TextField()
    created = models.DateTimeField(auto_now_add=True)
    updated = models.DateTimeField(auto_now=True)

    class Meta(object):
        unique_together = ('course_key', 'usage_key', 'user', 'lti_version')


<<<<<<< HEAD
class LtiContextId(models.Model):
    user = models.ForeignKey(User, db_index=True)
    course_key = CourseKeyField(max_length=255, db_index=True)
    usage_key = UsageKeyField(max_length=255, db_index=True)
    value = models.TextField()
    created = models.DateTimeField(auto_now_add=True)
    updated = models.DateTimeField(auto_now=True)


=======
>>>>>>> 52931e1d
class SendScoresLock(object):

    def __init__(self, graded_assignment_id, lti_version=None):
        self.graded_assignment_id = graded_assignment_id
        self.lti_version = lti_version if lti_version else LTI1p1
        self.lock = False

    def __enter__(self):
        while True:
            self.lock = GradedAssignmentLock.create(self.graded_assignment_id, self.lti_version)
            if self.lock:
                return self.lock
            else:
                time.sleep(2)  # 2 seconds

    def __exit__(self, *args):
        GradedAssignmentLock.remove(self.graded_assignment_id, self.lti_version)


def log_lti(action, user_id, message, course_id, is_error,
            assignment=None, grade=None, task_id=None, response_body=None, request_body=None,
            lis_outcome_service_url=None, lti_version='1.1', **kwargs):
    hostname = platform.node().split(".")[0]
    data = {
        'type': 'lti_task',
        'task_id': task_id,
        'hostname': hostname,
        'datetime': str(datetime.datetime.now()),
        'timestamp': time.time(),
        'is_error': is_error,
        'action': action,
        'user_id': int(user_id),
        'message': str(message),
        'course_id': str(course_id),
        'assignment_id': int(assignment.id) if assignment else None,
        'assignment_version_number': int(assignment.version_number) if assignment else None,
        'assignment_usage_key': str(assignment.usage_key) if assignment else None,
        'grade': grade,
        'request_body': request_body,
        'response_body': response_body,
        'lis_outcome_service_url': lis_outcome_service_url,
        'lti_version': lti_version
    }
    data.update(kwargs)
    log_json.info(json.dumps(data))<|MERGE_RESOLUTION|>--- conflicted
+++ resolved
@@ -213,18 +213,6 @@
         unique_together = ('course_key', 'usage_key', 'user', 'lti_version')
 
 
-<<<<<<< HEAD
-class LtiContextId(models.Model):
-    user = models.ForeignKey(User, db_index=True)
-    course_key = CourseKeyField(max_length=255, db_index=True)
-    usage_key = UsageKeyField(max_length=255, db_index=True)
-    value = models.TextField()
-    created = models.DateTimeField(auto_now_add=True)
-    updated = models.DateTimeField(auto_now=True)
-
-
-=======
->>>>>>> 52931e1d
 class SendScoresLock(object):
 
     def __init__(self, graded_assignment_id, lti_version=None):
