import json
import logging
import hashlib
import urllib
import time
import platform
import datetime
from urllib.parse import urlparse, unquote

from django.conf import settings
from django.http import Http404, HttpResponseBadRequest, HttpResponseForbidden, HttpResponse, HttpResponseNotFound,\
    HttpResponseRedirect, JsonResponse
from django.views.decorators.csrf import csrf_exempt
from django.views.decorators.clickjacking import xframe_options_exempt
from django.contrib.auth.models import AnonymousUser
from django.core.cache import caches
from django.shortcuts import reverse
from django.views.decorators.http import require_POST
from opaque_keys import InvalidKeyError
from opaque_keys.edx.keys import CourseKey, UsageKey

from lms.djangoapps.grades.course_grade_factory import CourseGradeFactory
from lti_provider.models import LTI1p3
from lti_provider.users import update_lti_user_data
from lti_provider.reset_progress import check_and_reset_lti_user_progress
from lti_provider.views import enroll_user_to_course, render_courseware, get_embedded_new_tab_page
from util.views import add_p3p_header
from credo_modules.models import check_and_save_enrollment_attributes, get_enrollment_attributes
from edxmako.shortcuts import render_to_string
from mako.template import Template
from lms.djangoapps.courseware.courses import update_lms_course_usage
from lms.djangoapps.courseware.global_progress import render_global_skills_page
from lms.djangoapps.courseware.views.views import render_progress_page_frame
from xmodule.modulestore.django import modulestore
from xmodule.modulestore.exceptions import ItemNotFoundError
from .tool_conf import ToolConfDb
from .models import GradedAssignment, LtiToolKey
from .users import Lti1p3UserService
from .utils import get_lineitem_tag
try:
    from pylti1p3.contrib.django import DjangoOIDCLogin, DjangoMessageLaunch, DjangoCacheDataStorage
    from pylti1p3.contrib.django.session import DjangoSessionService
    from pylti1p3.contrib.django.request import DjangoRequest
    from pylti1p3.deep_link_resource import DeepLinkResource
    from pylti1p3.exception import OIDCException, LtiException
    from pylti1p3.lineitem import LineItem
except ImportError:
    pass

log = logging.getLogger("edx.lti1p3_tool")
log_json = logging.getLogger("credo_json")

MY_SKILLS_PAGE = 'myskills'
COURSE_PROGRESS_PAGE = 'progress'
ALLOWED_PAGES = [MY_SKILLS_PAGE]


def get_block_by_id(block_id):
    try:
        if block_id:
            block_id = UsageKey.from_string(unquote(block_id))
    except InvalidKeyError:
        block_id = None

    if not block_id:
        return False, render_lti_error('Invalid URL: block ID is not set', 400)
    else:
        try:
            block = modulestore().get_item(block_id)
            return block, False
        except ItemNotFoundError:
            return False, render_lti_error('Block not found', 404)


def get_course_by_id(course_id):
    course_key = CourseKey.from_string(course_id)
    course = modulestore().get_course(course_key)
    if not course:
        return False, render_lti_error('Course not found', 404)
    return course, False


def get_course_tree(course):
    course_tree = []
    for chapter in course.get_children():
        if not chapter.visible_to_staff_only:
            item = {
                'id': str(chapter.location),
                'display_name': chapter.display_name,
                'children': []
            }
            for sequential in chapter.get_children():
                if len(sequential.get_children()) > 0 and sequential.graded:
                    item['children'].append({
                        'id': str(sequential.location),
                        'display_name': str(sequential.display_name),
                        'children': []
                    })
            if len(item['children']) > 0:
                course_tree.append(item)
    return course_tree


def get_course_sequential_blocks(course):
    items = {}
    for chapter in course.get_children():
        for sequential in chapter.get_children():
            if len(sequential.get_children()) > 0 and sequential.graded:
                items[str(sequential.location)] = {
                    'id': str(sequential.location),
                    'display_name': sequential.display_name,
                    'graded': sequential.graded
                }
    return items


@csrf_exempt
@add_p3p_header
@xframe_options_exempt
def login(request):
    if not settings.FEATURES['ENABLE_LTI_PROVIDER']:
        return HttpResponseForbidden()

    request_params, is_cached = get_params(request)

    target_link_uri = request_params.get('target_link_uri', request.GET.get('target_link_uri'))
    if not target_link_uri:
        return render_lti_error('Missing "target_link_uri" param', 400)

    passed_launch_url_obj = urlparse(target_link_uri)

    expected_launch_url = reverse('lti1p3_tool_launch')
    if expected_launch_url[-1] != '/':
        expected_launch_url += '/'

    passed_launch_url_path = passed_launch_url_obj.path
    if passed_launch_url_path[-1] != '/':
        passed_launch_url_path += '/'

    if not passed_launch_url_path.startswith(expected_launch_url):
        return render_lti_error('Invalid URL', 400)

    block = None
    block_id = None
    course_id = None
    passed_launch_url_path_items = [x for x in passed_launch_url_obj.path.split('/') if x]
    page = None

    if len(passed_launch_url_path_items) > 2:
        block_id = passed_launch_url_path_items[2]
        if block_id == 'course':
            block_id = None
            if len(passed_launch_url_path_items) > 3:
                course_id = passed_launch_url_path_items[3]
        elif block_id in ALLOWED_PAGES:
            page = block_id
            block_id = None
    else:
        for url_param in passed_launch_url_obj.query.split('&'):
<<<<<<< HEAD
            if '=' in url_param:
                url_param_key, url_param_val = url_param.split('=')
                if url_param_key == 'block' or url_param_key == 'block_id':
                    block_id = url_param_val
                    break
                elif url_param_key == 'course_id':
                    course_id = unquote(url_param_val)
=======
            url_param_key, url_param_val = url_param.split('=')
            if url_param_key == 'block' or url_param_key == 'block_id':
                block_id = url_param_val
                break
            elif url_param_key == 'course_id':
                course_id = unquote(url_param_val)
            elif url_param_key == 'page':
                page = url_param_val
>>>>>>> 9df9880a

    if course_id:
        course, err_tpl = get_course_by_id(course_id)
        if not course:
            return err_tpl
    elif block_id:
        block, err_tpl = get_block_by_id(block_id)
        if not block:
            return err_tpl
    elif not page or page not in ALLOWED_PAGES:
        raise Http404()

    is_time_exam = False
    if block:
        is_time_exam = getattr(block, 'is_proctored_exam', False) or getattr(block, 'is_time_limited', False)

    if not is_cached:
        cache = caches['default']
        json_params = json.dumps(request.POST)
        params_hash = hashlib.md5(json_params.encode('utf-8')).hexdigest()
        cache_key = ':'.join([settings.EMBEDDED_CODE_CACHE_PREFIX, params_hash])
        cache.set(cache_key, json_params, settings.EMBEDDED_CODE_CACHE_TIMEOUT)
        template = get_embedded_new_tab_page(
            is_time_exam=is_time_exam, url_query=request.META['QUERY_STRING'], request_hash=params_hash)
        return HttpResponse(template.render())

    tool_conf = ToolConfDb()
    django_request = DjangoRequest(request, default_params=request_params)
    django_session = DjangoSessionService(request)
    oidc_login = DjangoOIDCLogin(django_request, tool_conf, session_service=django_session)
    oidc_login.pass_params_to_launch({'is_iframe': request_params.get('iframe')})

    iss = request_params.get('iss', request.GET.get('iss'))
    client_id = request_params.get('client_id', request.GET.get('client_id'))
    lti_tool = tool_conf.get_lti_tool(iss, client_id)
    log_lti_launch(request, "login", None, iss, client_id, block_id=block_id, course_id=course_id, tool_id=lti_tool.id,
                   page_name=page)

    try:
        return oidc_login.redirect(target_link_uri)
    except OIDCException as e:
        return render_lti_error(str(e), 403)
    except LtiException as e:
        return render_lti_error(str(e), 403)


@csrf_exempt
@add_p3p_header
@xframe_options_exempt
@require_POST
def launch(request, usage_id=None):
    if not usage_id:
        usage_id = request.GET.get('block_id')
        course_id = request.GET.get('course_id')
        page = request.GET.get('page')

        if not usage_id and course_id:
            if page == COURSE_PROGRESS_PAGE:
                return _launch(request, course_id=course_id, page=page)
            else:
                return _deep_link_launch(request, course_id)
        elif not usage_id and not course_id and page:
            return _launch(request, page=page)

    block, err_tpl = get_block_by_id(usage_id)
    if not block:
        return err_tpl

    return _launch(request, block)


@csrf_exempt
@add_p3p_header
@xframe_options_exempt
@require_POST
def progress(request, course_id):
    return _launch(request, course_id=course_id, page=COURSE_PROGRESS_PAGE)


@csrf_exempt
@add_p3p_header
@xframe_options_exempt
@require_POST
def myskills(request):
    return _launch(request, page=MY_SKILLS_PAGE)


def _launch(request, block=None, course_id=None, page=None):
    tool_conf = ToolConfDb()
    try:
        message_launch = DjangoMessageLaunch(request, tool_conf)
        message_launch.set_public_key_caching(DjangoCacheDataStorage(), cache_lifetime=7200)
        message_launch_data = message_launch.get_launch_data()

        state_params = message_launch.get_params_from_login()
        tool_conf = message_launch.get_tool_conf()
        iss = message_launch.get_iss()
        client_id = message_launch.get_client_id()
        lti_tool = tool_conf.get_lti_tool(iss, client_id)
    except LtiException as e:
        return render_lti_error(str(e), 403)

    course_key = None
    current_item = str(block.location) if block else str(page + '_page')
    if block:
        course_key = block.location.course_key
    elif course_id:
        course_key = CourseKey.from_string(course_id)
    usage_key = block.location if block else None

    is_iframe = state_params.get('is_iframe') if state_params else True
    context_id = message_launch_data.get('https://purl.imsglobal.org/spec/lti/claim/context', {}).get('id')
    context_label = message_launch_data.get('https://purl.imsglobal.org/spec/lti/claim/context', {}).get('label')
    external_user_id = message_launch_data.get('sub')
    message_launch_custom_data = message_launch_data.get('https://purl.imsglobal.org/spec/lti/claim/custom', {})

    lti_params = {}
    lti_email = message_launch_data.get('email', message_launch_custom_data.get('email'))
    if lti_email:
        lti_params['email'] = lti_email
    lti_first_name = message_launch_data.get('given_name')
    if lti_first_name:
        lti_params['first_name'] = lti_first_name
    lti_last_name = message_launch_data.get('family_name')
    if lti_last_name:
        lti_params['last_name'] = lti_last_name

    if lti_tool.use_names_and_role_provisioning_service and message_launch.has_nrps():
        members = message_launch.get_nrps().get_members()
        msg = "LTI 1.3 names and role provisioning service response: %s for block: %s" % (json.dumps(members),
                                                                                          current_item)
        log_lti_launch(request, 'names_and_roles', msg, iss, client_id, block_id=str(usage_key), user_id=None,
                       course_id=str(course_key), tool_id=lti_tool.id, page_name=page)

        for member in members:
            if str(member.get('user_id')) == str(external_user_id):
                member_email = member.get('email')
                if member_email and not lti_email:
                    lti_params['email'] = member_email
                member_given_name = member.get('given_name')
                if member_given_name and not lti_first_name:
                    lti_params['first_name'] = member_given_name
                member_family_name = member.get('family_name')
                if member_family_name and not lti_last_name:
                    lti_params['last_name'] = member_family_name

    us = Lti1p3UserService()
    us.authenticate_lti_user(request, external_user_id, lti_tool, lti_params)

    request_params = message_launch_data.copy()
    request_params.update(message_launch_custom_data)

    enrollment_attributes = None
    if course_key:
        enrollment_attributes = get_enrollment_attributes(request_params, course_key, context_label=context_label)

    if request.user.is_authenticated:
        roles = None
        lti_roles = message_launch_data.get('https://purl.imsglobal.org/spec/lti/claim/roles', None)\
            if lti_tool.allow_to_add_instructors_via_lti else None
        if lti_roles:
            roles = []
            for role in lti_roles:
                roles_lst = role.split('#')
                if len(roles_lst) > 1:
                    roles.append(roles_lst[1])

        if course_key:
            enroll_result = enroll_user_to_course(request.user, course_key, roles)
            if enroll_result:
                check_and_save_enrollment_attributes(enrollment_attributes, request.user, course_key)
        if lti_params and 'email' in lti_params:
            update_lti_user_data(request.user, lti_params['email'])

    msg = "LTI 1.3 JWT body: %s for block: %s" % (json.dumps(message_launch_data), current_item)
    log_user_id = request.user.id if request.user.is_authenticated else None
    log_lti_launch(request, 'launch', msg, iss, client_id, block_id=str(usage_key), user_id=log_user_id,
                   course_id=str(course_key), tool_id=lti_tool.id, page_name=page)

    if block:
        if message_launch.has_ags():
            update_graded_assignment(request, lti_tool, message_launch, block, course_key, usage_key, request.user,
                                     external_user_id)
        else:
            log.error("LTI1.3 platform doesn't support assignments and grades service: %s" % lti_tool.issuer)

        # Reset attempts based on new context_ID:
        # https://credoeducation.atlassian.net/browse/DEV-209
        check_and_reset_lti_user_progress(context_id, enrollment_attributes, request.user, course_key, usage_key,
                                          lti_version=LTI1p3)

        if not is_iframe:
            return HttpResponseRedirect(reverse('launch_new_tab', kwargs={
                'course_id': str(course_key),
                'usage_id': str(usage_key),
            }))

        update_lms_course_usage(request, usage_key, course_key)
        result = render_courseware(request, usage_key)
        return result
    else:
        if page == MY_SKILLS_PAGE:
            if not is_iframe:
                return HttpResponseRedirect(reverse('global_skills') + '?frame=1')
            return render_global_skills_page(request, display_in_frame=True)
        elif page == COURSE_PROGRESS_PAGE:
            if not is_iframe:
                return HttpResponseRedirect(reverse('progress', kwargs={'course_id': course_key}) + '?frame=1')
            return render_progress_page_frame(request, course_key)
        else:
            raise Http404()


@csrf_exempt
@add_p3p_header
@require_POST
def launch_deep_link(request, course_id):
    return _deep_link_launch(request, course_id)


def _deep_link_launch(request, course_id):
    course_key = CourseKey.from_string(course_id)
    with modulestore().bulk_operations(course_key):
        course, err_tpl = get_course_by_id(course_id)
        if not course:
            return err_tpl

        tool_conf = ToolConfDb()
        try:
            message_launch = DjangoMessageLaunch(request, tool_conf)
            message_launch_data = message_launch.get_launch_data()
            iss = message_launch.get_iss()
            client_id = message_launch.get_client_id()
            lti_tool = tool_conf.get_lti_tool(iss, client_id)
        except LtiException as e:
            return render_lti_error(str(e), 403)

        msg = "LTI 1.3 JWT body: %s for course: %s [deep link usage]" \
              % (json.dumps(message_launch_data), str(course_id))
        log_lti_launch(request, 'deep_link_launch', msg, iss, client_id, block_id=None, user_id=None,
                       course_id=str(course_key), tool_id=lti_tool.id)

        is_deep_link_launch = message_launch.is_deep_link_launch()
        if not is_deep_link_launch:
            return render_lti_error('Must be Deep Link Launch', 400)

        deep_linking_settings = message_launch_data\
            .get('https://purl.imsglobal.org/spec/lti-dl/claim/deep_linking_settings', {})
        accept_types = deep_linking_settings.get('accept_types', [])
        if 'ltiResourceLink' not in accept_types:
            return render_lti_error("LTI Platform doesn't support ltiResourceLink type", 400)

        accept_multiple = deep_linking_settings.get('accept_multiple', False)

        course_tree = get_course_tree(course)
        if len(course_tree) == 0:
            return render_lti_error("There is no available content in the chosen course", 400)

        template = Template(render_to_string('static_templates/lti1p3_deep_link.html', {
            'disable_accordion': True,
            'allow_iframing': True,
            'disable_header': True,
            'disable_footer': True,
            'disable_window_wrap': True,
            'course_tree': course_tree,
            'section_title': course.display_name,
            'accept_multiple': accept_multiple,
            'launch_id': message_launch.get_launch_id(),
            'submit_url': reverse('lti1p3_tool_launch_deep_link_submit', kwargs={
                'course_id': course_id
            })
        }))
        return HttpResponse(template.render())


@csrf_exempt
@add_p3p_header
@require_POST
def launch_deep_link_submit(request, course_id):
    course_key = CourseKey.from_string(course_id)
    launch_id = request.POST.get('launch_id', '')
    auto_create_lineitem = request.POST.get('auto_create_lineitem') == '1'
    if not launch_id:
        return render_lti_error('Invalid launch id', 400)

    with modulestore().bulk_operations(course_key):
        course, err_tpl = get_course_by_id(course_id)
        if not course:
            return err_tpl

        course_items = get_course_sequential_blocks(course)

        tool_conf = ToolConfDb()
        message_launch = DjangoMessageLaunch.from_cache(launch_id, request, tool_conf)
        iss = message_launch.get_iss()
        client_id = message_launch.get_client_id()
        tool_conf = message_launch.get_tool_conf()

        if message_launch.check_jwt_body_is_empty():
            return render_lti_error('Session has expired. Please repeat request one more time.', 403)

        if not message_launch.is_deep_link_launch():
            return render_lti_error('Must be Deep Link Launch', 400)

        lti_tool = tool_conf.get_lti_tool(iss, client_id)
        message_launch_data = message_launch.get_launch_data()
        deep_linking_settings = message_launch_data \
            .get('https://purl.imsglobal.org/spec/lti-dl/claim/deep_linking_settings', {})
        accept_types = deep_linking_settings.get('accept_types', [])
        if 'ltiResourceLink' not in accept_types:
            return render_lti_error("LTI Platform doesn't support ltiResourceLink type", 400)

        accept_multiple = deep_linking_settings.get('accept_multiple', False)

        block_ids = []
        if accept_multiple:
            block_ids = request.POST.getlist('block_ids[]')
        else:
            passed_block_id = request.POST.get('block_id')
            if passed_block_id:
                block_ids.append(passed_block_id)

        course_grade = None
        if auto_create_lineitem:
            course_grade = CourseGradeFactory().read(AnonymousUser(), course)

        resources = []
        for block_id in block_ids:
            if block_id not in course_items:
                return render_lti_error('Invalid %s link' % block_id, 400)
            launch_url = reverse('lti1p3_tool_launch')
            if launch_url[-1] != '/':
                launch_url += '/'

            launch_url = request.build_absolute_uri(launch_url + '?block_id=' + urllib.quote(block_id))
            resource = DeepLinkResource()
            resource.set_url(launch_url) \
                .set_title(course_items[block_id]['display_name'])

            if auto_create_lineitem and course_items[block_id]['graded']:
                earned, possible = course_grade.score_for_module(UsageKey.from_string(block_id))
                line_item = LineItem()
                line_item.set_tag(get_lineitem_tag(block_id)) \
                    .set_score_maximum(possible) \
                    .set_label(course_items[block_id]['display_name'])
                resource.set_lineitem(line_item)

            resources.append(resource)

        if len(resources) == 0:
            return render_lti_error('There are no resources to submit', 400)

        deep_linking_service = message_launch.get_deep_link()
        message_jwt = deep_linking_service.get_message_jwt(resources)
        response_jwt = deep_linking_service.encode_jwt(message_jwt)

        msg = "LTI1.3 platform deep link jwt source message [issuer=%s, course_key=%s]: %s"\
              % (lti_tool.issuer, str(course_key), str(json.dumps(message_jwt)))
        log_lti_launch(request, 'deep_link_launch_submit', msg, iss, client_id, block_id=None, user_id=None,
                       course_id=str(course_key), tool_id=lti_tool.id)

        html = deep_linking_service.get_response_form_html(response_jwt)
        return HttpResponse(html)


def get_params(request):
    """
    Getting params from request or from cache
    :param request: request
    :return: dictionary of params, flag: from cache or not
    """
    if request.GET.get('hash'):
        cache = caches['default']
        lti_hash = ':'.join([settings.EMBEDDED_CODE_CACHE_PREFIX, request.GET.get('hash')])
        cached = cache.get(lti_hash)
        if cached:
            cache.delete(lti_hash)
            request_params = json.loads(cached)
            request_params['iframe'] = request.GET.get('iframe', '0').lower() == '1'
            return request_params, True
    return request.POST, False


def render_lti_error(message, http_code=None):
    template = Template(render_to_string('static_templates/lti1p3_error.html', {
        'message': message,
        'http_code': http_code
    }))
    if http_code == 400:
        return HttpResponseBadRequest(template.render())
    elif http_code == 403:
        return HttpResponseForbidden(template.render())
    elif http_code == 404:
        return HttpResponseNotFound(template.render())
    return HttpResponse(template.render())


def update_graded_assignment(request, lti_tool, message_launch, block, course_key, usage_key, user, external_user_id):
    ags = message_launch.get_ags()
    message_launch_data = message_launch.get_launch_data()
    iss = message_launch.get_iss()
    client_id = message_launch.get_client_id()

    endpoint = message_launch_data.get('https://purl.imsglobal.org/spec/lti-ags/claim/endpoint', {})
    lineitem = endpoint.get('lineitem')
    if lineitem:
        try:
            GradedAssignment.objects.get(
                lti_lineitem=lineitem,
                lti_jwt_sub=external_user_id,
                course_key=course_key,
                usage_key=usage_key,
                user=user,
            )
        except GradedAssignment.DoesNotExist:
            try:
                other_assignment = GradedAssignment.objects.get(
                    lti_lineitem=lineitem,
                    lti_jwt_sub=external_user_id,
                )
                postfix = '_' + str(int(time.time())) + '_disabled'
                other_assignment.lti_lineitem = other_assignment.lti_lineitem + postfix
                other_assignment.disabled = True
                other_assignment.save()
            except GradedAssignment.DoesNotExist:
                pass
            gr = GradedAssignment(
                user=user,
                course_key=course_key,
                usage_key=usage_key,
                lti_tool=lti_tool,
                lti_jwt_endpoint=endpoint,
                lti_jwt_sub=external_user_id,
                lti_lineitem=lineitem,
                lti_lineitem_tag=None,
                created_by_tool=False
            )
            gr.save()
    elif lti_tool.force_create_lineitem and block.graded:
        lti_lineitem_tag = get_lineitem_tag(usage_key)
        try:
            GradedAssignment.objects.get(
                lti_jwt_sub=external_user_id,
                lti_lineitem_tag=lti_lineitem_tag
            )
        except GradedAssignment.DoesNotExist:
            course = modulestore().get_course(course_key, depth=0)
            course_grade = CourseGradeFactory().read(user, course)
            earned, possible = course_grade.score_for_module(usage_key)

            line_item = LineItem()
            line_item.set_tag(lti_lineitem_tag) \
                .set_score_maximum(possible) \
                .set_label(block.display_name)
            line_item = ags.find_or_create_lineitem(line_item)
            gr = GradedAssignment(
                user=user,
                course_key=course_key,
                usage_key=usage_key,
                lti_tool=lti_tool,
                lti_jwt_endpoint=endpoint,
                lti_jwt_sub=external_user_id,
                lti_lineitem=line_item.get_id(),
                lti_lineitem_tag=lti_lineitem_tag,
                created_by_tool=True
            )
            gr.save()
    else:
        msg = "LTI1.3 platform didn't pass lineitem [issuer=%s, course_key=%s, usage_key=%s, user_id=%s]"\
              % (lti_tool.issuer, str(course_key), str(usage_key), str(user.id))
        log_lti_launch(request, 'launch', msg, iss, client_id, block_id=usage_key, user_id=user.id,
                       course_id=str(course_key), tool_id=lti_tool.id)


@csrf_exempt
def get_jwks(request, key_id):
    try:
        key = LtiToolKey.objects.get(id=key_id)
        return JsonResponse({'keys': [key.public_jwk]})
    except LtiToolKey.DoesNotExist:
        return HttpResponseBadRequest()


def log_lti_launch(request, action, message, iss, client_id, block_id=None, user_id=None, course_id=None,
                   tool_id=None, data=None, page_name=None):
    hostname = platform.node().split(".")[0]
    res = {
        'action': action,
        'type': 'lti_launch',
        'hostname': hostname,
        'datetime': str(datetime.datetime.now()),
        'timestamp': time.time(),
        'message': message if message else None,
        'iss': iss if iss else None,
        'client_id': client_id if client_id else None,
        'user_id': user_id,
        'block_id': str(block_id),
        'course_id': str(course_id),
        'client_ip': get_client_ip(request),
        'tool_id': tool_id if tool_id else None,
        'lti_version': '1.3'
    }
    if page_name:
        res['page_name'] = page_name
    if data:
        res.update(data)
    log_json.info(json.dumps(res))


def get_client_ip(request):
    x_forwarded_for = request.META.get('HTTP_X_FORWARDED_FOR')
    if x_forwarded_for:
        ip = x_forwarded_for.split(',')[0]
    else:
        ip = request.META.get('REMOTE_ADDR')
    return ip<|MERGE_RESOLUTION|>--- conflicted
+++ resolved
@@ -157,7 +157,6 @@
             block_id = None
     else:
         for url_param in passed_launch_url_obj.query.split('&'):
-<<<<<<< HEAD
             if '=' in url_param:
                 url_param_key, url_param_val = url_param.split('=')
                 if url_param_key == 'block' or url_param_key == 'block_id':
@@ -165,16 +164,8 @@
                     break
                 elif url_param_key == 'course_id':
                     course_id = unquote(url_param_val)
-=======
-            url_param_key, url_param_val = url_param.split('=')
-            if url_param_key == 'block' or url_param_key == 'block_id':
-                block_id = url_param_val
-                break
-            elif url_param_key == 'course_id':
-                course_id = unquote(url_param_val)
-            elif url_param_key == 'page':
-                page = url_param_val
->>>>>>> 9df9880a
+                elif url_param_key == 'page':
+                    page = url_param_val
 
     if course_id:
         course, err_tpl = get_course_by_id(course_id)
