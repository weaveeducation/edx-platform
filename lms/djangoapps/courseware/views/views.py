"""
Courseware views functions
"""


import json
import logging
import time
from collections import OrderedDict, namedtuple
from datetime import datetime, timedelta

import bleach
import requests
import six
from django.conf import settings
from django.contrib.auth.decorators import login_required
from django.contrib.auth.models import AnonymousUser, User
from django.contrib.auth import login
from django.db import transaction
from django.db.models import Q, prefetch_related_objects
from django.shortcuts import redirect
from django.template.context_processors import csrf
from django.urls import reverse
from django.utils import timezone
from django.utils.decorators import method_decorator
from django.utils.http import urlquote_plus
from django.utils.text import slugify
from django.utils.translation import ugettext
from django.utils.translation import ugettext_lazy as _
from django.views.decorators.cache import cache_control
from django.views.decorators.clickjacking import xframe_options_exempt
from django.views.decorators.csrf import ensure_csrf_cookie
from django.views.decorators.http import require_GET, require_http_methods, require_POST
from django.views.generic import View
from edx_django_utils import monitoring as monitoring_utils
from edx_django_utils.monitoring import set_custom_metrics_for_course_key
from ipware.ip import get_ip
from markupsafe import escape
from opaque_keys import InvalidKeyError
from opaque_keys.edx.keys import CourseKey, UsageKey
from pytz import UTC
from requests.exceptions import ConnectionError, Timeout  # pylint: disable=redefined-builtin
from rest_framework import status
from rest_framework.decorators import api_view, throttle_classes
from rest_framework.response import Response
from rest_framework.throttling import UserRateThrottle
from six import text_type
from web_fragments.fragment import Fragment

import survey.views
from course_modes.models import CourseMode, get_course_prices
from edxmako.shortcuts import marketing_link, render_to_response, render_to_string
from edxnotes.helpers import is_feature_enabled
from lms.djangoapps.ccx.custom_exception import CCXLocatorValidationException
from lms.djangoapps.certificates import api as certs_api
from lms.djangoapps.certificates.models import CertificateStatuses
from lms.djangoapps.commerce.utils import EcommerceService
from lms.djangoapps.courseware.access import has_access, has_ccx_coach_role
from lms.djangoapps.courseware.access_utils import check_course_open_for_learner, check_public_access
from lms.djangoapps.courseware.courses import (
    can_self_enroll_in_course,
    course_open_for_self_enrollment,
    get_course,
    get_course_date_blocks,
    get_course_overview_with_access,
    get_course_with_access,
    get_courses,
    get_current_child,
    get_permission_for_course_about,
    get_studio_url,
    sort_by_announcement,
    sort_by_start_date,
    update_lms_course_usage
)
from lms.djangoapps.courseware.date_summary import verified_upgrade_deadline_link
from lms.djangoapps.courseware.exceptions import CourseAccessRedirect, Redirect
from lms.djangoapps.courseware.masquerade import setup_masquerade
from lms.djangoapps.courseware.model_data import FieldDataCache
from lms.djangoapps.courseware.models import BaseStudentModuleHistory, StudentModule
from lms.djangoapps.courseware.permissions import (
    MASQUERADE_AS_STUDENT,
    VIEW_COURSE_HOME,
    VIEW_COURSEWARE,
    VIEW_XQA_INTERFACE
)
from lms.djangoapps.courseware.url_helpers import get_redirect_url
from lms.djangoapps.courseware.user_state_client import DjangoXBlockUserStateClient
from lms.djangoapps.courseware.extended_progress import progress_main_page, progress_skills_page, progress_grades_page
from lms.djangoapps.courseware.utils import get_block_children, CREDO_GRADED_ITEM_CATEGORIES,\
    get_answer_and_correctness, get_score_points, get_lti_context_session_key
from lms.djangoapps.experiments.utils import get_experiment_user_metadata_context
from lms.djangoapps.grades.api import CourseGradeFactory
from lms.djangoapps.instructor.enrollment import uses_shib
from lms.djangoapps.instructor.views.api import require_global_staff
from lms.djangoapps.verify_student.services import IDVerificationService
from openedx.core.djangoapps.catalog.utils import get_programs, get_programs_with_type
from openedx.core.djangoapps.certificates import api as auto_certs_api
from openedx.core.djangoapps.content.course_overviews.models import CourseOverview
from openedx.core.djangoapps.user_api.accounts.utils import is_user_credo_anonymous
from openedx.core.djangoapps.credit.api import (
    get_credit_requirement_status,
    is_credit_course,
    is_user_eligible_for_credit
)
from openedx.core.djangoapps.enrollments.api import add_enrollment, get_enrollment
from openedx.core.djangoapps.enrollments.permissions import ENROLL_IN_COURSE
from openedx.core.djangoapps.models.course_details import CourseDetails
from openedx.core.djangoapps.plugin_api.views import EdxFragmentView
from openedx.core.djangoapps.programs.utils import ProgramMarketingDataExtender
from openedx.core.djangoapps.self_paced.models import SelfPacedConfiguration
from openedx.core.djangoapps.site_configuration import helpers as configuration_helpers
from openedx.core.djangoapps.util.user_messages import PageLevelMessages
from openedx.core.djangoapps.zendesk_proxy.utils import create_zendesk_ticket
from openedx.core.djangolib.markup import HTML, Text
from openedx.features.course_duration_limits.access import generate_course_expired_fragment
from openedx.features.course_experience import (
    COURSE_ENABLE_UNENROLLED_ACCESS_FLAG,
    RELATIVE_DATES_FLAG,
    UNIFIED_COURSE_TAB_FLAG,
    course_home_url_name
)
from openedx.features.course_experience.course_tools import CourseToolsPluginManager
from openedx.features.course_experience.utils import dates_banner_should_display
from openedx.features.course_experience.views.course_dates import CourseDatesFragmentView
from openedx.features.course_experience.waffle import ENABLE_COURSE_ABOUT_SIDEBAR_HTML
from openedx.features.course_experience.waffle import waffle as course_experience_waffle
from openedx.features.enterprise_support.api import data_sharing_consent_required
from student.models import CourseEnrollment, UserTestGroup
from track import segment
from util.cache import cache, cache_if_anonymous
from util.db import outer_atomic
from util.milestones_helpers import get_prerequisite_courses_display
from util.views import ensure_valid_course_key, ensure_valid_usage_key
from xmodule.course_module import COURSE_VISIBILITY_PUBLIC, COURSE_VISIBILITY_PUBLIC_OUTLINE
from xmodule.modulestore.django import modulestore
from xmodule.modulestore.exceptions import ItemNotFoundError, NoPathToItem
from xmodule.tabs import CourseTabList
from xmodule.x_module import STUDENT_VIEW

from ..context_processor import user_timezone_locale_prefs
from ..entrance_exams import user_can_skip_entrance_exam
from ..module_render import get_module, get_module_by_usage_id, get_module_for_descriptor
from util.views import add_p3p_header
from openedx.core.djangoapps.user_authn.views.custom import register_login_and_enroll_anonymous_user,\
    validate_credo_access
from credo_modules.models import user_must_fill_additional_profile_fields,\
    Organization, CredoModulesUserProfile, SendScores, SendScoresMailing, SupervisorEvaluationInvitation
from django.http import Http404, HttpResponse, HttpResponseBadRequest, HttpResponseForbidden, HttpResponseNotAllowed,\
    JsonResponse
from django.core.serializers.json import DjangoJSONEncoder
from credo_modules.views import show_student_profile_form
from mako.template import Template
from lms import CELERY_APP
from django.core import mail
from openedx.core.lib.url_utils import unquote_slashes
from django.core.validators import validate_email
from django.core.exceptions import PermissionDenied, ValidationError
try:
    from premailer import transform
except ImportError:
    transform = None


log = logging.getLogger("edx.courseware")


# Only display the requirements on learner dashboard for
# credit and verified modes.
REQUIREMENTS_DISPLAY_MODES = CourseMode.CREDIT_MODES + [CourseMode.VERIFIED]

CertData = namedtuple(
    "CertData", ["cert_status", "title", "msg", "download_url", "cert_web_view_url"]
)

AUDIT_PASSING_CERT_DATA = CertData(
    CertificateStatuses.audit_passing,
    _('Your enrollment: Audit track'),
    _('You are enrolled in the audit track for this course. The audit track does not include a certificate.'),
    download_url=None,
    cert_web_view_url=None
)

HONOR_PASSING_CERT_DATA = CertData(
    CertificateStatuses.honor_passing,
    _('Your enrollment: Honor track'),
    _('You are enrolled in the honor track for this course. The honor track does not include a certificate.'),
    download_url=None,
    cert_web_view_url=None
)

INELIGIBLE_PASSING_CERT_DATA = {
    CourseMode.AUDIT: AUDIT_PASSING_CERT_DATA,
    CourseMode.HONOR: HONOR_PASSING_CERT_DATA
}

GENERATING_CERT_DATA = CertData(
    CertificateStatuses.generating,
    _("We're working on it..."),
    _(
        "We're creating your certificate. You can keep working in your courses and a link "
        "to it will appear here and on your Dashboard when it is ready."
    ),
    download_url=None,
    cert_web_view_url=None
)

INVALID_CERT_DATA = CertData(
    CertificateStatuses.invalidated,
    _('Your certificate has been invalidated'),
    _('Please contact your course team if you have any questions.'),
    download_url=None,
    cert_web_view_url=None
)

REQUESTING_CERT_DATA = CertData(
    CertificateStatuses.requesting,
    _('Congratulations, you qualified for a certificate!'),
    _("You've earned a certificate for this course."),
    download_url=None,
    cert_web_view_url=None
)

UNVERIFIED_CERT_DATA = CertData(
    CertificateStatuses.unverified,
    _('Certificate unavailable'),
    _(
        u'You have not received a certificate because you do not have a current {platform_name} '
        'verified identity.'
    ).format(platform_name=configuration_helpers.get_value('PLATFORM_NAME', settings.PLATFORM_NAME)),
    download_url=None,
    cert_web_view_url=None
)


def _downloadable_cert_data(download_url=None, cert_web_view_url=None):
    return CertData(
        CertificateStatuses.downloadable,
        _('Your certificate is available'),
        _("You've earned a certificate for this course."),
        download_url=download_url,
        cert_web_view_url=cert_web_view_url
    )


def user_groups(user):
    """
    TODO (vshnayder): This is not used. When we have a new plan for groups, adjust appropriately.
    """
    if not user.is_authenticated:
        return []

    # TODO: Rewrite in Django
    key = 'user_group_names_{user.id}'.format(user=user)
    cache_expiration = 60 * 60  # one hour

    # Kill caching on dev machines -- we switch groups a lot
    group_names = cache.get(key)
    if settings.DEBUG:
        group_names = None

    if group_names is None:
        group_names = [u.name for u in UserTestGroup.objects.filter(users=user)]
        cache.set(key, group_names, cache_expiration)

    return group_names


@ensure_csrf_cookie
@cache_if_anonymous()
def courses(request):
    """
    Render "find courses" page.  The course selection work is done in courseware.courses.
    """
    courses_list = []
    course_discovery_meanings = getattr(settings, 'COURSE_DISCOVERY_MEANINGS', {})
    if not settings.FEATURES.get('ENABLE_COURSE_DISCOVERY'):
        courses_list = get_courses(request.user)

        if configuration_helpers.get_value("ENABLE_COURSE_SORTING_BY_START_DATE",
                                           settings.FEATURES["ENABLE_COURSE_SORTING_BY_START_DATE"]):
            courses_list = sort_by_start_date(courses_list)
        else:
            courses_list = sort_by_announcement(courses_list)

    # Add marketable programs to the context.
    programs_list = get_programs_with_type(request.site, include_hidden=False)

    return render_to_response(
        "courseware/courses.html",
        {
            'courses': courses_list,
            'course_discovery_meanings': course_discovery_meanings,
            'programs_list': programs_list,
        }
    )


class PerUserVideoMetadataThrottle(UserRateThrottle):
    """
    setting rate limit for  yt_video_metadata API
    """
    rate = settings.RATE_LIMIT_FOR_VIDEO_METADATA_API


@ensure_csrf_cookie
@login_required
@api_view(['GET'])
@throttle_classes([PerUserVideoMetadataThrottle])
def yt_video_metadata(request):
    """
    Will hit the youtube API if the key is available in settings
    :return: youtube video metadata
    """
    video_id = request.GET.get('id', None)
    metadata, status_code = load_metadata_from_youtube(video_id, request)
    return Response(metadata, status=status_code, content_type='application/json')


def load_metadata_from_youtube(video_id, request):
    """
    Get metadata about a YouTube video.

    This method is used via the standalone /courses/yt_video_metadata REST API
    endpoint, or via the video XBlock as a its 'yt_video_metadata' handler.
    """
    metadata = {}
    status_code = 500
    if video_id and settings.YOUTUBE_API_KEY and settings.YOUTUBE_API_KEY != 'PUT_YOUR_API_KEY_HERE':
        yt_api_key = settings.YOUTUBE_API_KEY
        yt_metadata_url = settings.YOUTUBE['METADATA_URL']
        yt_timeout = settings.YOUTUBE.get('TEST_TIMEOUT', 1500) / 1000  # converting milli seconds to seconds

        headers = {}
        http_referer = request.META.get('HTTP_REFERER')
        if http_referer:
            headers['Referer'] = http_referer

        payload = {'id': video_id, 'part': 'contentDetails', 'key': yt_api_key}
        try:
            res = requests.get(yt_metadata_url, params=payload, timeout=yt_timeout, headers=headers)
            status_code = res.status_code
            if res.status_code == 200:
                try:
                    res_json = res.json()
                    if res_json.get('items', []):
                        metadata = res_json
                    else:
                        logging.warning(u'Unable to find the items in response. Following response '
                                        u'was received: {res}'.format(res=res.text))
                except ValueError:
                    logging.warning(u'Unable to decode response to json. Following response '
                                    u'was received: {res}'.format(res=res.text))
            else:
                logging.warning(u'YouTube API request failed with status code={status} - '
                                u'Error message is={message}'.format(status=status_code, message=res.text))
        except (Timeout, ConnectionError):
            logging.warning(u'YouTube API request failed because of connection time out or connection error')
    else:
        logging.warning(u'YouTube API key or video id is None. Please make sure API key and video id is not None')

    return metadata, status_code


@ensure_csrf_cookie
@ensure_valid_course_key
def jump_to_id(request, course_id, module_id):
    """
    This entry point allows for a shorter version of a jump to where just the id of the element is
    passed in. This assumes that id is unique within the course_id namespace
    """
    course_key = CourseKey.from_string(course_id)
    items = modulestore().get_items(course_key, qualifiers={'name': module_id})

    if len(items) == 0:
        raise Http404(
            u"Could not find id: {0} in course_id: {1}. Referer: {2}".format(
                module_id, course_id, request.META.get("HTTP_REFERER", "")
            ))
    if len(items) > 1:
        log.warning(
            u"Multiple items found with id: %s in course_id: %s. Referer: %s. Using first: %s",
            module_id,
            course_id,
            request.META.get("HTTP_REFERER", ""),
            text_type(items[0].location)
        )

    return jump_to(request, course_id, text_type(items[0].location))


@ensure_csrf_cookie
def jump_to(_request, course_id, location):
    """
    Show the page that contains a specific location.
    If the location is invalid or not in any class, return a 404.
    Otherwise, delegates to the index view to figure out whether this user
    has access, and what they should see.
    """
    try:
        course_key = CourseKey.from_string(course_id)
        usage_key = UsageKey.from_string(location).replace(course_key=course_key)
    except InvalidKeyError:
        raise Http404(u"Invalid course_key or usage_key")
    try:
        redirect_url = get_redirect_url(course_key, usage_key, _request)
    except ItemNotFoundError:
        raise Http404(u"No data at this location: {0}".format(usage_key))
    except NoPathToItem:
        raise Http404(u"This location is not in any class: {0}".format(usage_key))

    return redirect(redirect_url)


@ensure_csrf_cookie
@ensure_valid_course_key
@data_sharing_consent_required
@login_required
def course_info(request, course_id):
    """
    Display the course's info.html, or 404 if there is no such course.
    Assumes the course_id is in a valid format.
    """
    # TODO: LEARNER-611: This can be deleted with Course Info removal.  The new
    #    Course Home is using its own processing of last accessed.
    def get_last_accessed_courseware(course, request, user):
        """
        Returns the courseware module URL that the user last accessed, or None if it cannot be found.
        """
        field_data_cache = FieldDataCache.cache_for_descriptor_descendents(
            course.id, request.user, course, depth=2
        )
        course_module = get_module_for_descriptor(
            user,
            request,
            course,
            field_data_cache,
            course.id,
            course=course,
            will_recheck_access=True,
        )
        chapter_module = get_current_child(course_module)
        if chapter_module is not None:
            section_module = get_current_child(chapter_module)
            if section_module is not None:
                url = reverse('courseware_section', kwargs={
                    'course_id': text_type(course.id),
                    'chapter': chapter_module.url_name,
                    'section': section_module.url_name
                })
                return url
        return None

    course_key = CourseKey.from_string(course_id)

    # If the unified course experience is enabled, redirect to the "Course" tab
    if UNIFIED_COURSE_TAB_FLAG.is_enabled(course_key):
        return redirect(reverse(course_home_url_name(course_key), args=[course_id]))

    with modulestore().bulk_operations(course_key):
        course = get_course_with_access(request.user, 'load', course_key)

        can_masquerade = request.user.has_perm(MASQUERADE_AS_STUDENT, course)
        masquerade, user = setup_masquerade(request, course_key, can_masquerade, reset_masquerade_data=True)

        # LEARNER-612: CCX redirect handled by new Course Home (DONE)
        # LEARNER-1697: Transition banner messages to new Course Home (DONE)
        # if user is not enrolled in a course then app will show enroll/get register link inside course info page.
        user_is_enrolled = CourseEnrollment.is_enrolled(user, course.id)
        show_enroll_banner = request.user.is_authenticated and not user_is_enrolled

        # If the user is not enrolled but this is a course that does not support
        # direct enrollment then redirect them to the dashboard.
        if not user_is_enrolled and not can_self_enroll_in_course(course_key):
            return redirect(reverse('dashboard'))

        # LEARNER-170: Entrance exam is handled by new Course Outline. (DONE)
        # If the user needs to take an entrance exam to access this course, then we'll need
        # to send them to that specific course module before allowing them into other areas
        if not user_can_skip_entrance_exam(user, course):
            return redirect(reverse('courseware', args=[text_type(course.id)]))

        # TODO: LEARNER-611: Remove deprecated course.bypass_home.
        # If the user is coming from the dashboard and bypass_home setting is set,
        # redirect them straight to the courseware page.
        is_from_dashboard = reverse('dashboard') in request.META.get('HTTP_REFERER', [])
        if course.bypass_home and is_from_dashboard:
            return redirect(reverse('courseware', args=[course_id]))

        # Construct the dates fragment
        dates_fragment = None

        if request.user.is_authenticated:
            # TODO: LEARNER-611: Remove enable_course_home_improvements
            if SelfPacedConfiguration.current().enable_course_home_improvements:
                # Shared code with the new Course Home (DONE)
                dates_fragment = CourseDatesFragmentView().render_to_fragment(request, course_id=course_id)

        # This local import is due to the circularity of lms and openedx references.
        # This may be resolved by using stevedore to allow web fragments to be used
        # as plugins, and to avoid the direct import.
        from openedx.features.course_experience.views.course_reviews import CourseReviewsModuleFragmentView

        # Shared code with the new Course Home (DONE)
        # Get the course tools enabled for this user and course
        course_tools = CourseToolsPluginManager.get_enabled_course_tools(request, course_key)

        course_homepage_invert_title =\
            configuration_helpers.get_value(
                'COURSE_HOMEPAGE_INVERT_TITLE',
                False
            )

        course_homepage_show_subtitle =\
            configuration_helpers.get_value(
                'COURSE_HOMEPAGE_SHOW_SUBTITLE',
                True
            )

        course_homepage_show_org =\
            configuration_helpers.get_value('COURSE_HOMEPAGE_SHOW_ORG', True)

        course_title = course.display_number_with_default
        course_subtitle = course.display_name_with_default
        if course_homepage_invert_title:
            course_title = course.display_name_with_default
            course_subtitle = course.display_number_with_default

        context = {
            'request': request,
            'masquerade_user': user,
            'course_id': text_type(course_key),
            'url_to_enroll': CourseTabView.url_to_enroll(course_key),
            'cache': None,
            'course': course,
            'course_title': course_title,
            'course_subtitle': course_subtitle,
            'show_subtitle': course_homepage_show_subtitle,
            'show_org': course_homepage_show_org,
            'can_masquerade': can_masquerade,
            'masquerade': masquerade,
            'supports_preview_menu': True,
            'studio_url': get_studio_url(course, 'course_info'),
            'show_enroll_banner': show_enroll_banner,
            'user_is_enrolled': user_is_enrolled,
            'dates_fragment': dates_fragment,
            'course_tools': course_tools,
        }
        context.update(
            get_experiment_user_metadata_context(
                course,
                user,
            )
        )

        # Get the URL of the user's last position in order to display the 'where you were last' message
        context['resume_course_url'] = None
        # TODO: LEARNER-611: Remove enable_course_home_improvements
        if SelfPacedConfiguration.current().enable_course_home_improvements:
            context['resume_course_url'] = get_last_accessed_courseware(course, request, user)

        if not check_course_open_for_learner(user, course):
            # Disable student view button if user is staff and
            # course is not yet visible to students.
            context['disable_student_access'] = True
            context['supports_preview_menu'] = False

        return render_to_response('courseware/info.html', context)


class StaticCourseTabView(EdxFragmentView):
    """
    View that displays a static course tab with a given name.
    """
    @method_decorator(ensure_csrf_cookie)
    @method_decorator(ensure_valid_course_key)
    def get(self, request, course_id, tab_slug, **kwargs):
        """
        Displays a static course tab page with a given name
        """
        course_key = CourseKey.from_string(course_id)
        course = get_course_with_access(request.user, 'load', course_key)
        tab = CourseTabList.get_tab_by_slug(course.tabs, tab_slug)
        if tab is None:
            raise Http404

        # Show warnings if the user has limited access
        CourseTabView.register_user_access_warning_messages(request, course)

        return super(StaticCourseTabView, self).get(request, course=course, tab=tab, **kwargs)

    def render_to_fragment(self, request, course=None, tab=None, **kwargs):
        """
        Renders the static tab to a fragment.
        """
        return get_static_tab_fragment(request, course, tab)

    def render_standalone_response(self, request, fragment, course=None, tab=None, **kwargs):
        """
        Renders this static tab's fragment to HTML for a standalone page.
        """
        return render_to_response('courseware/static_tab.html', {
            'course': course,
            'active_page': 'static_tab_{0}'.format(tab['url_slug']),
            'tab': tab,
            'fragment': fragment,
            'uses_pattern_library': False,
            'disable_courseware_js': True,
        })


class CourseTabView(EdxFragmentView):
    """
    View that displays a course tab page.
    """
    @method_decorator(ensure_csrf_cookie)
    @method_decorator(ensure_valid_course_key)
    @method_decorator(data_sharing_consent_required)
    def get(self, request, course_id, tab_type, **kwargs):
        """
        Displays a course tab page that contains a web fragment.
        """
        course_key = CourseKey.from_string(course_id)
        with modulestore().bulk_operations(course_key):
            course_obj = modulestore().get_course(course_key, depth=0)
            if request.user.is_authenticated and is_user_credo_anonymous(request.user) \
                and course_obj and course_obj.allow_anonymous_access:
                CourseEnrollment.enroll(request.user, course_key)

            course = get_course_with_access(request.user, 'load', course_key)
            # Render the page
            tab = CourseTabList.get_tab_by_type(course.tabs, tab_type)
            page_context = self.create_page_context(request, course=course, tab=tab, **kwargs)

            # Show warnings if the user has limited access
            # Must come after masquerading on creation of page context
            self.register_user_access_warning_messages(request, course)

            set_custom_metrics_for_course_key(course_key)
            return super(CourseTabView, self).get(request, course=course, page_context=page_context, **kwargs)

    @staticmethod
    def url_to_enroll(course_key):
        """
        Returns the URL to use to enroll in the specified course.
        """
        url_to_enroll = reverse('about_course', args=[text_type(course_key)])
        if settings.FEATURES.get('ENABLE_MKTG_SITE'):
            url_to_enroll = marketing_link('COURSES')
        return url_to_enroll

    @staticmethod
    def register_user_access_warning_messages(request, course):
        """
        Register messages to be shown to the user if they have limited access.
        """
        allow_anonymous = check_public_access(course, [COURSE_VISIBILITY_PUBLIC])

        if request.user.is_anonymous and not allow_anonymous:
            if CourseTabView.course_open_for_learner_enrollment(course):
                PageLevelMessages.register_warning_message(
                    request,
                    Text(_(u"To see course content, {sign_in_link} or {register_link}.")).format(
                        sign_in_link=HTML(u'<a href="/login?next={current_url}">{sign_in_label}</a>').format(
                            sign_in_label=_("sign in"),
                            current_url=urlquote_plus(request.path),
                        ),
                        register_link=HTML(u'<a href="/register?next={current_url}">{register_label}</a>').format(
                            register_label=_("register"),
                            current_url=urlquote_plus(request.path),
                        ),
                    )
                )
            else:
                PageLevelMessages.register_warning_message(
                    request,
                    Text(_(u"{sign_in_link} or {register_link}.")).format(
                        sign_in_link=HTML(u'<a href="/login?next={current_url}">{sign_in_label}</a>').format(
                            sign_in_label=_("Sign in"),
                            current_url=urlquote_plus(request.path),
                        ),
                        register_link=HTML(u'<a href="/register?next={current_url}">{register_label}</a>').format(
                            register_label=_("register"),
                            current_url=urlquote_plus(request.path),
                        ),
                    )
                )
        else:
            if not CourseEnrollment.is_enrolled(request.user, course.id) and not allow_anonymous:
                # Only show enroll button if course is open for enrollment.
                if CourseTabView.course_open_for_learner_enrollment(course):
                    enroll_message = _(u'You must be enrolled in the course to see course content. \
                            {enroll_link_start}Enroll now{enroll_link_end}.')
                    PageLevelMessages.register_warning_message(
                        request,
                        Text(enroll_message).format(
                            enroll_link_start=HTML('<button class="enroll-btn btn-link">'),
                            enroll_link_end=HTML('</button>')
                        )
                    )
                else:
                    PageLevelMessages.register_warning_message(
                        request,
                        Text(_('You must be enrolled in the course to see course content.'))
                    )

    @staticmethod
    def course_open_for_learner_enrollment(course):
        return (course_open_for_self_enrollment(course.id)
                and not course.invitation_only
                and not CourseMode.is_masters_only(course.id))

    @staticmethod
    def handle_exceptions(request, course_key, course, exception):
        u"""
        Handle exceptions raised when rendering a view.
        """
        if isinstance(exception, Redirect) or isinstance(exception, Http404):
            raise
        if settings.DEBUG:
            raise
        user = request.user
        log.exception(
            u"Error in %s: user=%s, effective_user=%s, course=%s",
            request.path,
            getattr(user, 'real_user', user),
            user,
            text_type(course_key),
        )
        try:
            return render_to_response(
                'courseware/courseware-error.html',
                {
                    'staff_access': has_access(user, 'staff', course),
                    'course': course,
                },
                status=500,
            )
        except:
            # Let the exception propagate, relying on global config to
            # at least return a nice error message
            log.exception("Error while rendering courseware-error page")
            raise

    def uses_bootstrap(self, request, course, tab):
        """
        Returns true if this view uses Bootstrap.
        """
        return tab.uses_bootstrap

    def create_page_context(self, request, course=None, tab=None, **kwargs):
        """
        Creates the context for the fragment's template.
        """
        from lms.urls import RESET_COURSE_DEADLINES_NAME
        from openedx.features.course_experience.urls import COURSE_HOME_VIEW_NAME

        can_masquerade = request.user.has_perm(MASQUERADE_AS_STUDENT, course)
        supports_preview_menu = tab.get('supports_preview_menu', False)
        uses_bootstrap = self.uses_bootstrap(request, course, tab=tab)
        if supports_preview_menu:
            masquerade, masquerade_user = setup_masquerade(
                request,
                course.id,
                can_masquerade,
                reset_masquerade_data=True,
            )
            request.user = masquerade_user
        else:
            masquerade = None

        context = {
            'course': course,
            'tab': tab,
            'active_page': tab.get('type', None),
            'can_masquerade': can_masquerade,
            'masquerade': masquerade,
            'supports_preview_menu': supports_preview_menu,
            'uses_bootstrap': uses_bootstrap,
            'uses_pattern_library': not uses_bootstrap,
            'disable_courseware_js': True,
        }
        # Avoid Multiple Mathjax loading on the 'user_profile'
        if 'profile_page_context' in kwargs:
            context['load_mathjax'] = kwargs['profile_page_context'].get('load_mathjax', True)

        context.update(
            get_experiment_user_metadata_context(
                course,
                request.user,
            )
        )
        return context

    def render_to_fragment(self, request, course=None, page_context=None, **kwargs):
        """
        Renders the course tab to a fragment.
        """
        tab = page_context['tab']
        return tab.render_to_fragment(request, course, **kwargs)

    def render_standalone_response(self, request, fragment, course=None, tab=None, page_context=None, **kwargs):
        """
        Renders this course tab's fragment to HTML for a standalone page.
        """
        if not page_context:
            page_context = self.create_page_context(request, course=course, tab=tab, **kwargs)
        tab = page_context['tab']
        page_context['fragment'] = fragment
        if self.uses_bootstrap(request, course, tab=tab):
            return render_to_response('courseware/tab-view.html', page_context)
        else:
            return render_to_response('courseware/tab-view-v2.html', page_context)


@ensure_csrf_cookie
@ensure_valid_course_key
def syllabus(request, course_id):
    """
    Display the course's syllabus.html, or 404 if there is no such course.
    Assumes the course_id is in a valid format.
    """

    course_key = CourseKey.from_string(course_id)

    course = get_course_with_access(request.user, 'load', course_key)
    staff_access = bool(has_access(request.user, 'staff', course))

    return render_to_response('courseware/syllabus.html', {
        'course': course,
        'staff_access': staff_access,
    })


def registered_for_course(course, user):
    """
    Return True if user is registered for course, else False
    """
    if user is None:
        return False
    if user.is_authenticated:
        return CourseEnrollment.is_enrolled(user, course.id)
    else:
        return False


class EnrollStaffView(View):
    """
    Displays view for registering in the course to a global staff user.
    User can either choose to 'Enroll' or 'Don't Enroll' in the course.
      Enroll: Enrolls user in course and redirects to the courseware.
      Don't Enroll: Redirects user to course about page.
    Arguments:
     - request    : HTTP request
     - course_id  : course id
    Returns:
     - RedirectResponse
    """
    template_name = 'enroll_staff.html'

    @method_decorator(require_global_staff)
    @method_decorator(ensure_valid_course_key)
    def get(self, request, course_id):
        """
        Display enroll staff view to global staff user with `Enroll` and `Don't Enroll` options.
        """
        user = request.user
        course_key = CourseKey.from_string(course_id)
        with modulestore().bulk_operations(course_key):
            course = get_course_with_access(user, 'load', course_key)
            if not registered_for_course(course, user):
                context = {
                    'course': course,
                    'csrftoken': csrf(request)["csrf_token"]
                }
                return render_to_response(self.template_name, context)

    @method_decorator(require_global_staff)
    @method_decorator(ensure_valid_course_key)
    def post(self, request, course_id):
        """
        Either enrolls the user in course or redirects user to course about page
        depending upon the option (Enroll, Don't Enroll) chosen by the user.
        """
        _next = six.moves.urllib.parse.quote_plus(request.GET.get('next', 'info'), safe='/:?=')
        course_key = CourseKey.from_string(course_id)
        enroll = 'enroll' in request.POST
        if enroll:
            add_enrollment(request.user.username, course_id)
            log.info(
                u"User %s enrolled in %s via `enroll_staff` view",
                request.user.username,
                course_id
            )
            return redirect(_next)

        # In any other case redirect to the course about page.
        return redirect(reverse('about_course', args=[text_type(course_key)]))


@ensure_csrf_cookie
@ensure_valid_course_key
@cache_if_anonymous()
def course_about(request, course_id):
    """
    Display the course's about page.
    """
    course_key = CourseKey.from_string(course_id)

    # If a user is not able to enroll in a course then redirect
    # them away from the about page to the dashboard.
    if not can_self_enroll_in_course(course_key):
        return redirect(reverse('dashboard'))

    # If user needs to be redirected to course home then redirect
    if _course_home_redirect_enabled():
        return redirect(reverse(course_home_url_name(course_key), args=[text_type(course_key)]))

    with modulestore().bulk_operations(course_key):
        permission = get_permission_for_course_about()
        course = get_course_with_access(request.user, permission, course_key)
        course_details = CourseDetails.populate(course)
        modes = CourseMode.modes_for_course_dict(course_key)
        registered = registered_for_course(course, request.user)

        staff_access = bool(has_access(request.user, 'staff', course))
        studio_url = get_studio_url(course, 'settings/details')

        if request.user.has_perm(VIEW_COURSE_HOME, course):
            course_target = reverse(course_home_url_name(course.id), args=[text_type(course.id)])
        else:
            course_target = reverse('about_course', args=[text_type(course.id)])

        show_courseware_link = bool(
            (
                request.user.has_perm(VIEW_COURSEWARE, course)
            ) or settings.FEATURES.get('ENABLE_LMS_MIGRATION')
        )

        # If the ecommerce checkout flow is enabled and the mode of the course is
        # professional or no id professional, we construct links for the enrollment
        # button to add the course to the ecommerce basket.
        ecomm_service = EcommerceService()
        ecommerce_checkout = ecomm_service.is_enabled(request.user)
        ecommerce_checkout_link = ''
        ecommerce_bulk_checkout_link = ''
        single_paid_mode = None
        if ecommerce_checkout:
            if len(modes) == 1 and list(modes.values())[0].min_price:
                single_paid_mode = list(modes.values())[0]
            else:
                # have professional ignore other modes for historical reasons
                single_paid_mode = modes.get(CourseMode.PROFESSIONAL)

            if single_paid_mode and single_paid_mode.sku:
                ecommerce_checkout_link = ecomm_service.get_checkout_page_url(single_paid_mode.sku)
            if single_paid_mode and single_paid_mode.bulk_sku:
                ecommerce_bulk_checkout_link = ecomm_service.get_checkout_page_url(single_paid_mode.bulk_sku)

        registration_price, course_price = get_course_prices(course)

        # Used to provide context to message to student if enrollment not allowed
        can_enroll = bool(request.user.has_perm(ENROLL_IN_COURSE, course))
        invitation_only = course.invitation_only
        is_course_full = CourseEnrollment.objects.is_course_full(course)

        # Register button should be disabled if one of the following is true:
        # - Student is already registered for course
        # - Course is already full
        # - Student cannot enroll in course
        active_reg_button = not (registered or is_course_full or not can_enroll)

        is_shib_course = uses_shib(course)

        # get prerequisite courses display names
        pre_requisite_courses = get_prerequisite_courses_display(course)

        # Overview
        overview = CourseOverview.get_from_id(course.id)

        sidebar_html_enabled = course_experience_waffle().is_enabled(ENABLE_COURSE_ABOUT_SIDEBAR_HTML)

        allow_anonymous = check_public_access(course, [COURSE_VISIBILITY_PUBLIC, COURSE_VISIBILITY_PUBLIC_OUTLINE])

        # This local import is due to the circularity of lms and openedx references.
        # This may be resolved by using stevedore to allow web fragments to be used
        # as plugins, and to avoid the direct import.
        from openedx.features.course_experience.views.course_reviews import CourseReviewsModuleFragmentView

        # Embed the course reviews tool
        reviews_fragment_view = CourseReviewsModuleFragmentView().render_to_fragment(request, course=course)

        context = {
            'course': course,
            'course_details': course_details,
            'staff_access': staff_access,
            'studio_url': studio_url,
            'registered': registered,
            'course_target': course_target,
            'is_cosmetic_price_enabled': settings.FEATURES.get('ENABLE_COSMETIC_DISPLAY_PRICE'),
            'course_price': course_price,
            'ecommerce_checkout': ecommerce_checkout,
            'ecommerce_checkout_link': ecommerce_checkout_link,
            'ecommerce_bulk_checkout_link': ecommerce_bulk_checkout_link,
            'single_paid_mode': single_paid_mode,
            'show_courseware_link': show_courseware_link,
            'is_course_full': is_course_full,
            'can_enroll': can_enroll,
            'invitation_only': invitation_only,
            'active_reg_button': active_reg_button,
            'is_shib_course': is_shib_course,
            # We do not want to display the internal courseware header, which is used when the course is found in the
            # context. This value is therefor explicitly set to render the appropriate header.
            'disable_courseware_header': True,
            'pre_requisite_courses': pre_requisite_courses,
            'course_image_urls': overview.image_urls,
            'reviews_fragment_view': reviews_fragment_view,
            'sidebar_html_enabled': sidebar_html_enabled,
            'allow_anonymous': allow_anonymous,
        }

        return render_to_response('courseware/course_about.html', context)


@ensure_csrf_cookie
@cache_if_anonymous()
def program_marketing(request, program_uuid):
    """
    Display the program marketing page.
    """
    program_data = get_programs(uuid=program_uuid)

    if not program_data:
        raise Http404

    program = ProgramMarketingDataExtender(program_data, request.user).extend()
    program['type_slug'] = slugify(program['type'])
    skus = program.get('skus')
    ecommerce_service = EcommerceService()

    context = {'program': program}

    if program.get('is_learner_eligible_for_one_click_purchase') and skus:
        context['buy_button_href'] = ecommerce_service.get_checkout_page_url(*skus, program_uuid=program_uuid)

    context['uses_bootstrap'] = True

    return render_to_response('courseware/program_marketing.html', context)


@ensure_csrf_cookie
@ensure_valid_course_key
def dates(request, course_id):
    """
    Display the course's dates.html, or 404 if there is no such course.
    Assumes the course_id is in a valid format.
    """
    from lms.urls import COURSE_DATES_NAME, RESET_COURSE_DEADLINES_NAME

    course_key = CourseKey.from_string(course_id)

    # Enable NR tracing for this view based on course
    monitoring_utils.set_custom_metric('course_id', text_type(course_key))
    monitoring_utils.set_custom_metric('user_id', request.user.id)
    monitoring_utils.set_custom_metric('is_staff', request.user.is_staff)

    course = get_course_with_access(request.user, 'load', course_key, check_if_enrolled=False)

    masquerade = None
    can_masquerade = request.user.has_perm(MASQUERADE_AS_STUDENT, course)
    if can_masquerade:
        masquerade, masquerade_user = setup_masquerade(
            request,
            course.id,
            can_masquerade,
            reset_masquerade_data=True,
        )
        request.user = masquerade_user

    course_date_blocks = get_course_date_blocks(course, request.user, request,
                                                include_access=True, include_past_dates=True)

    learner_is_verified = False
    enrollment = get_enrollment(request.user.username, course_id)
    if enrollment:
        learner_is_verified = enrollment.get('mode') == 'verified'

    # User locale settings
    user_timezone_locale = user_timezone_locale_prefs(request)
    user_timezone = user_timezone_locale['user_timezone']
    user_language = user_timezone_locale['user_language']

    missed_deadlines, enrollment_mode = dates_banner_should_display(course_key, request)

    context = {
        'course': course,
        'course_date_blocks': course_date_blocks,
        'verified_upgrade_link': verified_upgrade_deadline_link(request.user, course=course),
        'learner_is_verified': learner_is_verified,
        'user_timezone': user_timezone,
        'user_language': user_language,
        'supports_preview_menu': True,
        'can_masquerade': can_masquerade,
        'masquerade': masquerade,
        'on_dates_tab': True,
        'missed_deadlines': missed_deadlines,
        'enrollment_mode': enrollment_mode,
        'reset_deadlines_url': reverse(RESET_COURSE_DEADLINES_NAME),
        'reset_deadlines_redirect_url_base': COURSE_DATES_NAME,
        'reset_deadlines_redirect_url_id_dict': {'course_id': str(course.id)}
    }

    return render_to_response('courseware/dates.html', context)


@transaction.non_atomic_requests
@login_required
@cache_control(no_cache=True, no_store=True, must_revalidate=True)
@ensure_valid_course_key
@data_sharing_consent_required
def progress(request, course_id, student_id=None):
    """ Display the progress page. """
    course_key = CourseKey.from_string(course_id)

    with modulestore().bulk_operations(course_key):
        return _progress(request, course_key, student_id)


def render_progress_page_frame(request, course_key):
    return _progress(request, course_key, None, display_in_frame=True)


def _progress(request, course_key, student_id, display_in_frame=False):
    """
    Unwrapped version of "progress".
    User progress. We show the grade bar and every problem score.
    Course staff are allowed to see the progress of students in their class.
    """

    if student_id is not None:
        try:
            student_id = int(student_id)
        # Check for ValueError if 'student_id' cannot be converted to integer.
        except ValueError:
            raise Http404

    is_frame = request.GET.get('frame')
    if is_frame:
        try:
            is_frame = int(is_frame)
            is_frame = is_frame == 1
        except ValueError:
            is_frame = None
    if not is_frame:
        is_frame = display_in_frame

    course = get_course_with_access(request.user, 'load', course_key)

    staff_access = bool(has_access(request.user, 'staff', course))
    can_masquerade = request.user.has_perm(MASQUERADE_AS_STUDENT, course)

    masquerade = None
    if student_id is None or student_id == request.user.id:
        # This will be a no-op for non-staff users, returning request.user
        masquerade, student = setup_masquerade(request, course_key, can_masquerade, reset_masquerade_data=True)
    else:
        try:
            coach_access = has_ccx_coach_role(request.user, course_key)
        except CCXLocatorValidationException:
            coach_access = False

        has_access_on_students_profiles = staff_access or coach_access
        # Requesting access to a different student's profile
        if not has_access_on_students_profiles:
            raise Http404
        try:
            student = User.objects.get(id=student_id)
        except User.DoesNotExist:
            raise Http404

    # NOTE: To make sure impersonation by instructor works, use
    # student instead of request.user in the rest of the function.

    # The pre-fetching of groups is done to make auth checks not require an
    # additional DB lookup (this kills the Progress page in particular).
    prefetch_related_objects([student], 'groups')
    if request.user.id != student.id:
        # refetch the course as the assumed student
        course = get_course_with_access(student, 'load', course_key, check_if_enrolled=True)

    enable_extended_progress_page = False
    try:
        org = Organization.objects.get(org=course_key.org)
        if org.org_type is not None:
            enable_extended_progress_page = org.org_type.enable_extended_progress_page
    except Organization.DoesNotExist:
        pass

    if enable_extended_progress_page:
        return _extended_progress_page(request, course, student, student_id, is_frame=is_frame)

    # NOTE: To make sure impersonation by instructor works, use
    # student instead of request.user in the rest of the function.

    course_grade = CourseGradeFactory().read(student, course)
    courseware_summary = list(course_grade.chapter_grades.values())

    studio_url = get_studio_url(course, 'settings/grading')
    # checking certificate generation configuration
    enrollment_mode, _ = CourseEnrollment.enrollment_mode_for_user(student, course_key)

    course_expiration_fragment = generate_course_expired_fragment(student, course)

    context = {
        'course': course,
        'courseware_summary': courseware_summary,
        'studio_url': studio_url,
        'grade_summary': course_grade.summary,
        'can_masquerade': can_masquerade,
        'staff_access': staff_access,
        'masquerade': masquerade,
        'supports_preview_menu': True,
        'student': student,
        'credit_course_requirements': _credit_course_requirements(course_key, student),
        'course_expiration_fragment': course_expiration_fragment,
        'certificate_data': _get_cert_data(student, course, enrollment_mode, course_grade),
        'is_frame': is_frame
    }

    context.update(
        get_experiment_user_metadata_context(
            course,
            student,
        )
    )

    if is_frame:
        context.update({
            'allow_iframing': True,
            'disable_accordion': True,
            'disable_header': True,
            'disable_footer': True,
            'disable_window_wrap': True,
            'disable_tabs': True
        })
        response = render_to_response('courseware/progress.html', context)
    else:
        with outer_atomic():
            response = render_to_response('courseware/progress.html', context)

    return response


def _extended_progress_page(request, course, student, student_id=None, is_frame=False):
    page = request.GET.get('page')

    with modulestore().bulk_operations(course.id):
        if page is None or page == 'progress':
            page_context = progress_main_page(request, course, student)
            tpl_name = 'extended_progress.html'
        elif page == 'skills':
            page_context = progress_skills_page(request, course, student)
            tpl_name = 'extended_progress_skills.html'
        elif page == 'grades':
            page_context = progress_grades_page(request, course, student)
            tpl_name = 'extended_progress_assessments.html'
        else:
            raise Http404

    student_name = student.first_name + ' ' + student.last_name
    student_name = student_name.strip()
    if student_name:
        student_name = student_name + ' (' + student.email + ')'
    else:
        student_name = student.email

    context = {
        'course': course,
        'course_id': course.id,
        'assessments_display': True,
        'student_id': student.id,
        'student': student,
        'student_name': student_name,
        'current_url': reverse('progress', kwargs={'course_id': course.id}) if student_id is None else reverse(
            'student_progress', kwargs={'course_id': course.id, 'student_id': student_id}),
        'current_url_additional_params': 'frame=1' if is_frame else ''
    }
    context.update(page_context)
    if is_frame:
        context.update({
            'allow_iframing': True,
            'disable_accordion': True,
            'disable_header': True,
            'disable_footer': True,
            'disable_window_wrap': True,
            'disable_tabs': True
        })
    context.update(
        get_experiment_user_metadata_context(
            course,
            student,
        )
    )
    return render_to_response('courseware/' + tpl_name, context)


def _downloadable_certificate_message(course, cert_downloadable_status):
    if certs_api.has_html_certificates_enabled(course):
        if certs_api.get_active_web_certificate(course) is not None:
            return _downloadable_cert_data(
                download_url=None,
                cert_web_view_url=certs_api.get_certificate_url(
                    course_id=course.id, uuid=cert_downloadable_status['uuid']
                )
            )
        elif not cert_downloadable_status['is_pdf_certificate']:
            return GENERATING_CERT_DATA

    return _downloadable_cert_data(download_url=cert_downloadable_status['download_url'])


def _missing_required_verification(student, enrollment_mode):
    return (
        enrollment_mode in CourseMode.VERIFIED_MODES and not IDVerificationService.user_is_verified(student)
    )


def _certificate_message(student, course, enrollment_mode):
    if certs_api.is_certificate_invalid(student, course.id):
        return INVALID_CERT_DATA

    cert_downloadable_status = certs_api.certificate_downloadable_status(student, course.id)

    if cert_downloadable_status['is_generating']:
        return GENERATING_CERT_DATA

    if cert_downloadable_status['is_unverified']:
        return UNVERIFIED_CERT_DATA

    if cert_downloadable_status['is_downloadable']:
        return _downloadable_certificate_message(course, cert_downloadable_status)

    if _missing_required_verification(student, enrollment_mode):
        return UNVERIFIED_CERT_DATA

    return REQUESTING_CERT_DATA


def _get_cert_data(student, course, enrollment_mode, course_grade=None):
    """Returns students course certificate related data.
    Arguments:
        student (User): Student for whom certificate to retrieve.
        course (Course): Course object for which certificate data to retrieve.
        enrollment_mode (String): Course mode in which student is enrolled.
        course_grade (CourseGrade): Student's course grade record.
    Returns:
        returns dict if course certificate is available else None.
    """
    cert_data = _certificate_message(student, course, enrollment_mode)
    if not CourseMode.is_eligible_for_certificate(enrollment_mode, status=cert_data.cert_status):
        return INELIGIBLE_PASSING_CERT_DATA.get(enrollment_mode)

    certificates_enabled_for_course = certs_api.cert_generation_enabled(course.id)
    if course_grade is None:
        course_grade = CourseGradeFactory().read(student, course)

    if not auto_certs_api.can_show_certificate_message(course, student, course_grade, certificates_enabled_for_course):
        return

    if not certs_api.get_active_web_certificate(course) and not auto_certs_api.is_valid_pdf_certificate(cert_data):
        return

    return cert_data


def _credit_course_requirements(course_key, student):
    """Return information about which credit requirements a user has satisfied.
    Arguments:
        course_key (CourseKey): Identifier for the course.
        student (User): Currently logged in user.
    Returns: dict if the credit eligibility enabled and it is a credit course
    and the user is enrolled in either verified or credit mode, and None otherwise.
    """
    # If credit eligibility is not enabled or this is not a credit course,
    # short-circuit and return `None`.  This indicates that credit requirements
    # should NOT be displayed on the progress page.
    if not (settings.FEATURES.get("ENABLE_CREDIT_ELIGIBILITY", False) and is_credit_course(course_key)):
        return None

    # This indicates that credit requirements should NOT be displayed on the progress page.
    enrollment = CourseEnrollment.get_enrollment(student, course_key)
    if enrollment and enrollment.mode not in REQUIREMENTS_DISPLAY_MODES:
        return None

    # Credit requirement statuses for which user does not remain eligible to get credit.
    non_eligible_statuses = ['failed', 'declined']

    # Retrieve the status of the user for each eligibility requirement in the course.
    # For each requirement, the user's status is either "satisfied", "failed", or None.
    # In this context, `None` means that we don't know the user's status, either because
    # the user hasn't done something (for example, submitting photos for verification)
    # or we're waiting on more information (for example, a response from the photo
    # verification service).
    requirement_statuses = get_credit_requirement_status(course_key, student.username)

    # If the user has been marked as "eligible", then they are *always* eligible
    # unless someone manually intervenes.  This could lead to some strange behavior
    # if the requirements change post-launch.  For example, if the user was marked as eligible
    # for credit, then a new requirement was added, the user will see that they're eligible
    # AND that one of the requirements is still pending.
    # We're assuming here that (a) we can mitigate this by properly training course teams,
    # and (b) it's a better user experience to allow students who were at one time
    # marked as eligible to continue to be eligible.
    # If we need to, we can always manually move students back to ineligible by
    # deleting CreditEligibility records in the database.
    if is_user_eligible_for_credit(student.username, course_key):
        eligibility_status = "eligible"

    # If the user has *failed* any requirements (for example, if a photo verification is denied),
    # then the user is NOT eligible for credit.
    elif any(requirement['status'] in non_eligible_statuses for requirement in requirement_statuses):
        eligibility_status = "not_eligible"

    # Otherwise, the user may be eligible for credit, but the user has not
    # yet completed all the requirements.
    else:
        eligibility_status = "partial_eligible"

    return {
        'eligibility_status': eligibility_status,
        'requirements': requirement_statuses,
    }


def _course_home_redirect_enabled():
    """
    Return True value if user needs to be redirected to course home based on value of
    `ENABLE_MKTG_SITE` and `ENABLE_COURSE_HOME_REDIRECT feature` flags
    Returns: boolean True or False
    """
    if configuration_helpers.get_value(
            'ENABLE_MKTG_SITE', settings.FEATURES.get('ENABLE_MKTG_SITE', False)
    ) and configuration_helpers.get_value(
        'ENABLE_COURSE_HOME_REDIRECT', settings.FEATURES.get('ENABLE_COURSE_HOME_REDIRECT', True)
    ):
        return True


@login_required
@ensure_valid_course_key
def submission_history(request, course_id, student_username, location):
    """Render an HTML fragment (meant for inclusion elsewhere) that renders a
    history of all state changes made by this user for this problem location.
    Right now this only works for problems because that's all
    StudentModuleHistory records.
    """

    course_key = CourseKey.from_string(course_id)

    try:
        usage_key = UsageKey.from_string(location).map_into_course(course_key)
    except (InvalidKeyError, AssertionError):
        return HttpResponse(escape(_(u'Invalid location.')))

    course = get_course_overview_with_access(request.user, 'load', course_key)
    staff_access = bool(has_access(request.user, 'staff', course))

    # Permission Denied if they don't have staff access and are trying to see
    # somebody else's submission history.
    if (student_username != request.user.username) and (not staff_access):
        raise PermissionDenied

    user_state_client = DjangoXBlockUserStateClient()
    try:
        history_entries = list(user_state_client.get_history(student_username, usage_key))
    except DjangoXBlockUserStateClient.DoesNotExist:
        return HttpResponse(escape(_(u'User {username} has never accessed problem {location}').format(
            username=student_username,
            location=location
        )))

    # This is ugly, but until we have a proper submissions API that we can use to provide
    # the scores instead, it will have to do.
    csm = StudentModule.objects.filter(
        module_state_key=usage_key,
        student__username=student_username,
        course_id=course_key)

    scores = BaseStudentModuleHistory.get_history(csm)

    if len(scores) != len(history_entries):
        log.warning(
            u"Mismatch when fetching scores for student "
            u"history for course %s, user %s, xblock %s. "
            u"%d scores were found, and %d history entries were found. "
            u"Matching scores to history entries by date for display.",
            course_id,
            student_username,
            location,
            len(scores),
            len(history_entries),
        )
        scores_by_date = {
            score.created: score
            for score in scores
        }
        scores = [
            scores_by_date[history.updated]
            for history in history_entries
        ]

    context = {
        'history_entries': history_entries,
        'scores': scores,
        'username': student_username,
        'location': location,
        'course_id': text_type(course_key)
    }

    return render_to_response('courseware/submission_history.html', context)


def get_static_tab_fragment(request, course, tab):
    """
    Returns the fragment for the given static tab
    """
    loc = course.id.make_usage_key(
        tab.type,
        tab.url_slug,
    )
    field_data_cache = FieldDataCache.cache_for_descriptor_descendents(
        course.id, request.user, modulestore().get_item(loc), depth=0
    )
    tab_module = get_module(
        request.user, request, loc, field_data_cache, static_asset_path=course.static_asset_path, course=course
    )

    logging.debug(u'course_module = %s', tab_module)

    fragment = Fragment()
    if tab_module is not None:
        try:
            fragment = tab_module.render(STUDENT_VIEW, {})
        except Exception:  # pylint: disable=broad-except
            fragment.content = render_to_string('courseware/error-message.html', None)
            log.exception(
                u"Error rendering course=%s, tab=%s", course, tab['url_slug']
            )

    return fragment


@require_GET
@ensure_valid_course_key
def get_course_lti_endpoints(request, course_id):
    """
    View that, given a course_id, returns the a JSON object that enumerates all of the LTI endpoints for that course.
    The LTI 2.0 result service spec at
    http://www.imsglobal.org/lti/ltiv2p0/uml/purl.imsglobal.org/vocab/lis/v2/outcomes/Result/service.html
    says "This specification document does not prescribe a method for discovering the endpoint URLs."  This view
    function implements one way of discovering these endpoints, returning a JSON array when accessed.
    Arguments:
        request (django request object):  the HTTP request object that triggered this view function
        course_id (unicode):  id associated with the course
    Returns:
        (django response object):  HTTP response.  404 if course is not found, otherwise 200 with JSON body.
    """

    course_key = CourseKey.from_string(course_id)

    try:
        course = get_course(course_key, depth=2)
    except ValueError:
        return HttpResponse(status=404)

    anonymous_user = AnonymousUser()
    anonymous_user.known = False  # make these "noauth" requests like module_render.handle_xblock_callback_noauth
    lti_descriptors = modulestore().get_items(course.id, qualifiers={'category': 'lti'})
    lti_descriptors.extend(modulestore().get_items(course.id, qualifiers={'category': 'lti_consumer'}))

    lti_noauth_modules = [
        get_module_for_descriptor(
            anonymous_user,
            request,
            descriptor,
            FieldDataCache.cache_for_descriptor_descendents(
                course_key,
                anonymous_user,
                descriptor
            ),
            course_key,
            course=course
        )
        for descriptor in lti_descriptors
    ]

    endpoints = [
        {
            'display_name': module.display_name,
            'lti_2_0_result_service_json_endpoint': module.get_outcome_service_url(
                service_name='lti_2_0_result_rest_handler') + "/user/{anon_user_id}",
            'lti_1_1_result_service_xml_endpoint': module.get_outcome_service_url(
                service_name='grade_handler'),
        }
        for module in lti_noauth_modules
    ]

    return HttpResponse(json.dumps(endpoints), content_type='application/json')


@login_required
def course_survey(request, course_id):
    """
    URL endpoint to present a survey that is associated with a course_id
    Note that the actual implementation of course survey is handled in the
    views.py file in the Survey Djangoapp
    """

    course_key = CourseKey.from_string(course_id)
    course = get_course_with_access(request.user, 'load', course_key, check_survey_complete=False)

    redirect_url = reverse(course_home_url_name(course.id), args=[course_id])

    # if there is no Survey associated with this course,
    # then redirect to the course instead
    if not course.course_survey_name:
        return redirect(redirect_url)

    return survey.views.view_student_survey(
        request.user,
        course.course_survey_name,
        course=course,
        redirect_url=redirect_url,
        is_required=course.course_survey_required,
    )


def is_course_passed(student, course, course_grade=None):
    """
    check user's course passing status. return True if passed
    Arguments:
        student : user object
        course : course object
        course_grade (CourseGrade) : contains student grade details.
    Returns:
        returns bool value
    """
    if course_grade is None:
        course_grade = CourseGradeFactory().read(student, course)
    return course_grade.passed


# Grades can potentially be written - if so, let grading manage the transaction.
@transaction.non_atomic_requests
@require_POST
def generate_user_cert(request, course_id):
    """Start generating a new certificate for the user.
    Certificate generation is allowed if:
    * The user has passed the course, and
    * The user does not already have a pending/completed certificate.
    Note that if an error occurs during certificate generation
    (for example, if the queue is down), then we simply mark the
    certificate generation task status as "error" and re-run
    the task with a management command.  To students, the certificate
    will appear to be "generating" until it is re-run.
    Args:
        request (HttpRequest): The POST request to this view.
        course_id (unicode): The identifier for the course.
    Returns:
        HttpResponse: 200 on success, 400 if a new certificate cannot be generated.
    """

    if not request.user.is_authenticated:
        log.info(u"Anon user trying to generate certificate for %s", course_id)
        return HttpResponseBadRequest(
            _(u'You must be signed in to {platform_name} to create a certificate.').format(
                platform_name=configuration_helpers.get_value('PLATFORM_NAME', settings.PLATFORM_NAME)
            )
        )

    student = request.user
    course_key = CourseKey.from_string(course_id)

    course = modulestore().get_course(course_key, depth=2)
    if not course:
        return HttpResponseBadRequest(_("Course is not valid"))

    if not is_course_passed(student, course):
        log.info(u"User %s has not passed the course: %s", student.username, course_id)
        return HttpResponseBadRequest(_("Your certificate will be available when you pass the course."))

    certificate_status = certs_api.certificate_downloadable_status(student, course.id)

    log.info(
        u"User %s has requested for certificate in %s, current status: is_downloadable: %s, is_generating: %s",
        student.username,
        course_id,
        certificate_status["is_downloadable"],
        certificate_status["is_generating"],
    )

    if certificate_status["is_downloadable"]:
        return HttpResponseBadRequest(_("Certificate has already been created."))
    elif certificate_status["is_generating"]:
        return HttpResponseBadRequest(_("Certificate is being created."))
    else:
        # If the certificate is not already in-process or completed,
        # then create a new certificate generation task.
        # If the certificate cannot be added to the queue, this will
        # mark the certificate with "error" status, so it can be re-run
        # with a management command.  From the user's perspective,
        # it will appear that the certificate task was submitted successfully.
        certs_api.generate_user_certificates(student, course.id, course=course, generation_mode='self')
        _track_successful_certificate_generation(student.id, course.id)
        return HttpResponse()


def _track_successful_certificate_generation(user_id, course_id):
    """
    Track a successful certificate generation event.
    Arguments:
        user_id (str): The ID of the user generating the certificate.
        course_id (CourseKey): Identifier for the course.
    Returns:
        None
    """
    event_name = 'edx.bi.user.certificate.generate'
    segment.track(user_id, event_name, {
        'category': 'certificates',
        'label': text_type(course_id)
    })


@require_http_methods(["GET", "POST"])
@ensure_valid_usage_key
@xframe_options_exempt
@transaction.non_atomic_requests
@ensure_csrf_cookie
def render_xblock(request, usage_key_string, check_if_enrolled=True, show_bookmark_button=None, lti_context_id=None):
    """
    Returns an HttpResponse with HTML content for the xBlock with the given usage_key.
    The returned HTML is a chromeless rendering of the xBlock (excluding content of the containing courseware).
    """
    from lms.urls import RENDER_XBLOCK_NAME, RESET_COURSE_DEADLINES_NAME
    from openedx.features.course_experience.urls import COURSE_HOME_VIEW_NAME

    usage_key = UsageKey.from_string(usage_key_string)

    usage_key = usage_key.replace(course_key=modulestore().fill_in_run(usage_key.course_key))
    course_key = usage_key.course_key

    requested_view = request.GET.get('view', 'student_view')
    if requested_view != 'student_view':
        return HttpResponseBadRequest(
            u"Rendering of the xblock view '{}' is not supported.".format(bleach.clean(requested_view, strip=True))
        )

    with modulestore().bulk_operations(course_key):
        # verify the user has access to the course, including enrollment check
        try:
            course = get_course_with_access(request.user, 'load', course_key, check_if_enrolled=check_if_enrolled)
        except CourseAccessRedirect:
            raise Http404("Course not found.")

        # get the block, which verifies whether the user has access to the block.
        block, _ = get_module_by_usage_id(
            request, text_type(course_key), text_type(usage_key), disable_staff_debug_info=True, course=course
        )

        student_view_context = request.GET.dict()
        student_view_context['show_bookmark_button'] = False
        student_view_context['enable_new_carousel_view'] = False
        student_view_context['lms_url_to_get_grades'] = reverse('block_student_progress',
                                                                kwargs={'course_id': str(course_key),
                                                                        'usage_id': str(usage_key_string)})
        student_view_context['lms_url_to_email_grades'] = reverse('email_student_progress',
                                                                  kwargs={'course_id': str(course_key),
                                                                          'usage_id': str(usage_key_string)})
        student_view_context['show_summary_info_after_quiz'] = course.show_summary_info_after_quiz
        student_view_context['summary_info_imgs'] = get_student_progress_images()

        try:
            org = Organization.objects.get(org=course.org)
            if org.org_type is not None:
                student_view_context['enable_new_carousel_view'] = org.org_type.enable_new_carousel_view
        except Organization.DoesNotExist:
            pass

        if show_bookmark_button is not None:
            student_view_context['show_bookmark_button'] = show_bookmark_button
        else:
            student_view_context['show_bookmark_button'] = request.GET.get('show_bookmark_button', '0') == '1'
        student_view_context['show_title'] = request.GET.get('show_title', '1') == '1'

        enable_completion_on_view_service = False
        completion_service = block.runtime.service(block, 'completion')
        if completion_service and completion_service.completion_tracking_enabled():
            if completion_service.blocks_to_mark_complete_on_view({block}):
                enable_completion_on_view_service = True
                student_view_context['wrap_xblock_data'] = {
                    'mark-completed-on-view-after-delay': completion_service.get_complete_on_view_delay_ms()
                }

        missed_deadlines, enrollment_mode = dates_banner_should_display(course_key, request)
        http_referer = request.META.get('HTTP_REFERER', '')
        if http_referer is None:
            http_referer = ''

        is_learning_mfe = False
        if settings.LEARNING_MICROFRONTEND_URL:
            is_learning_mfe = http_referer.startswith(settings.LEARNING_MICROFRONTEND_URL)

        context = {
            'fragment': block.render('student_view', context=student_view_context),
            'course': course,
            'block_type': usage_key.block_type,
            'disable_accordion': True,
            'allow_iframing': True,
            'disable_header': True,
            'disable_footer': True,
            'disable_window_wrap': True,
            'enable_completion_on_view_service': enable_completion_on_view_service,
            'edx_notes_enabled': is_feature_enabled(course, request.user),
            'staff_access': bool(request.user.has_perm(VIEW_XQA_INTERFACE, course)),
            'xqa_server': settings.FEATURES.get('XQA_SERVER', 'http://your_xqa_server.com'),
            'missed_deadlines': missed_deadlines,
            'enrollment_mode': enrollment_mode,
            'web_app_course_url': reverse(COURSE_HOME_VIEW_NAME, args=[course.id]),
            'on_courseware_page': True,
            'verified_upgrade_link': verified_upgrade_deadline_link(request.user, course=course),
            'is_learning_mfe': is_learning_mfe,
            'lti_context_id': lti_context_id
        }
        return render_to_response('courseware/courseware-chromeless.html', context)


# Translators: "percent_sign" is the symbol "%". "platform_name" is a
# string identifying the name of this installation, such as "edX".
FINANCIAL_ASSISTANCE_HEADER = _(
    u'{platform_name} now offers financial assistance for learners who want to earn Verified Certificates but'
    u' who may not be able to pay the Verified Certificate fee. Eligible learners may receive up to 90{percent_sign} off'
    ' the Verified Certificate fee for a course.\nTo apply for financial assistance, enroll in the'
    ' audit track for a course that offers Verified Certificates, and then complete this application.'
    ' Note that you must complete a separate application for each course you take.\n We plan to use this'
    ' information to evaluate your application for financial assistance and to further develop our'
    ' financial assistance program.'
)


def _get_fa_header(header):
    return header.\
        format(percent_sign="%",
               platform_name=configuration_helpers.get_value('PLATFORM_NAME', settings.PLATFORM_NAME)).split('\n')


FA_INCOME_LABEL = _('Annual Household Income')
FA_REASON_FOR_APPLYING_LABEL = 'Tell us about your current financial situation. Why do you need assistance?'
FA_GOALS_LABEL = 'Tell us about your learning or professional goals. How will a Verified Certificate in ' \
                 'this course help you achieve these goals?'

FA_EFFORT_LABEL = 'Tell us about your plans for this course. What steps will you take to help you complete ' \
                  'the course work and receive a certificate?'

FA_SHORT_ANSWER_INSTRUCTIONS = _('Use between 1250 and 2500 characters or so in your response.')


@login_required
def financial_assistance(_request):
    """Render the initial financial assistance page."""
    return render_to_response('financial-assistance/financial-assistance.html', {
        'header_text': _get_fa_header(FINANCIAL_ASSISTANCE_HEADER)
    })


@login_required
@require_POST
def financial_assistance_request(request):
    """Submit a request for financial assistance to Zendesk."""
    try:
        data = json.loads(request.body.decode('utf8'))
        # Simple sanity check that the session belongs to the user
        # submitting an FA request
        username = data['username']
        if request.user.username != username:
            return HttpResponseForbidden()

        course_id = data['course']
        course = modulestore().get_course(CourseKey.from_string(course_id))
        legal_name = data['name']
        email = data['email']
        country = data['country']
        income = data['income']
        reason_for_applying = data['reason_for_applying']
        goals = data['goals']
        effort = data['effort']
        marketing_permission = data['mktg-permission']
        ip_address = get_ip(request)
    except ValueError:
        # Thrown if JSON parsing fails
        return HttpResponseBadRequest(u'Could not parse request JSON.')
    except InvalidKeyError:
        # Thrown if course key parsing fails
        return HttpResponseBadRequest(u'Could not parse request course key.')
    except KeyError as err:
        # Thrown if fields are missing
        return HttpResponseBadRequest(u'The field {} is required.'.format(text_type(err)))

    zendesk_submitted = create_zendesk_ticket(
        legal_name,
        email,
        u'Financial assistance request for learner {username} in course {course_name}'.format(
            username=username,
            course_name=course.display_name
        ),
        u'Financial Assistance Request',
        tags={'course_id': course_id},
        # Send the application as additional info on the ticket so
        # that it is not shown when support replies. This uses
        # OrderedDict so that information is presented in the right
        # order.
        additional_info=OrderedDict((
            ('Username', username),
            ('Full Name', legal_name),
            ('Course ID', course_id),
            ('Annual Household Income', income),
            ('Country', country),
            ('Allowed for marketing purposes', 'Yes' if marketing_permission else 'No'),
            (FA_REASON_FOR_APPLYING_LABEL, '\n' + reason_for_applying + '\n\n'),
            (FA_GOALS_LABEL, '\n' + goals + '\n\n'),
            (FA_EFFORT_LABEL, '\n' + effort + '\n\n'),
            ('Client IP', ip_address),
        )),
        group='Financial Assistance',
    )
    if not (zendesk_submitted == 200 or zendesk_submitted == 201):
        # The call to Zendesk failed. The frontend will display a
        # message to the user.
        return HttpResponse(status=status.HTTP_500_INTERNAL_SERVER_ERROR)

    return HttpResponse(status=status.HTTP_204_NO_CONTENT)


@login_required
def financial_assistance_form(request):
    """Render the financial assistance application form page."""
    user = request.user
    enrolled_courses = get_financial_aid_courses(user)
    incomes = ['Less than $5,000', '$5,000 - $10,000', '$10,000 - $15,000', '$15,000 - $20,000', '$20,000 - $25,000',
               '$25,000 - $40,000', '$40,000 - $55,000', '$55,000 - $70,000', '$70,000 - $85,000',
               '$85,000 - $100,000', 'More than $100,000']

    annual_incomes = [
        {'name': _(income), 'value': income} for income in incomes
    ]
    return render_to_response('financial-assistance/apply.html', {
        'header_text': _get_fa_header(FINANCIAL_ASSISTANCE_HEADER),
        'student_faq_url': marketing_link('FAQ'),
        'dashboard_url': reverse('dashboard'),
        'account_settings_url': reverse('account_settings'),
        'platform_name': configuration_helpers.get_value('PLATFORM_NAME', settings.PLATFORM_NAME),
        'user_details': {
            'email': user.email,
            'username': user.username,
            'name': user.profile.name,
            'country': text_type(user.profile.country.name),
        },
        'submit_url': reverse('submit_financial_assistance_request'),
        'fields': [
            {
                'name': 'course',
                'type': 'select',
                'label': _('Course'),
                'placeholder': '',
                'defaultValue': '',
                'required': True,
                'options': enrolled_courses,
                'instructions': ugettext(
                    'Select the course for which you want to earn a verified certificate. If'
                    ' the course does not appear in the list, make sure that you have enrolled'
                    ' in the audit track for the course.'
                )
            },
            {
                'name': 'income',
                'type': 'select',
                'label': FA_INCOME_LABEL,
                'placeholder': '',
                'defaultValue': '',
                'required': True,
                'options': annual_incomes,
                'instructions': _('Specify your annual household income in US Dollars.')
            },
            {
                'name': 'reason_for_applying',
                'type': 'textarea',
                'label': _(FA_REASON_FOR_APPLYING_LABEL),  # pylint: disable=translation-of-non-string
                'placeholder': '',
                'defaultValue': '',
                'required': True,
                'restrictions': {
                    'min_length': settings.FINANCIAL_ASSISTANCE_MIN_LENGTH,
                    'max_length': settings.FINANCIAL_ASSISTANCE_MAX_LENGTH
                },
                'instructions': FA_SHORT_ANSWER_INSTRUCTIONS
            },
            {
                'name': 'goals',
                'type': 'textarea',
                'label': _(FA_GOALS_LABEL),  # pylint: disable=translation-of-non-string
                'placeholder': '',
                'defaultValue': '',
                'required': True,
                'restrictions': {
                    'min_length': settings.FINANCIAL_ASSISTANCE_MIN_LENGTH,
                    'max_length': settings.FINANCIAL_ASSISTANCE_MAX_LENGTH
                },
                'instructions': FA_SHORT_ANSWER_INSTRUCTIONS
            },
            {
                'name': 'effort',
                'type': 'textarea',
                'label': _(FA_EFFORT_LABEL),  # pylint: disable=translation-of-non-string
                'placeholder': '',
                'defaultValue': '',
                'required': True,
                'restrictions': {
                    'min_length': settings.FINANCIAL_ASSISTANCE_MIN_LENGTH,
                    'max_length': settings.FINANCIAL_ASSISTANCE_MAX_LENGTH
                },
                'instructions': FA_SHORT_ANSWER_INSTRUCTIONS
            },
            {
                'placeholder': '',
                'name': 'mktg-permission',
                'label': _(
                    'I allow edX to use the information provided in this application '
                    '(except for financial information) for edX marketing purposes.'
                ),
                'defaultValue': '',
                'type': 'checkbox',
                'required': False,
                'instructions': '',
                'restrictions': {}
            }
        ],
    })


def get_financial_aid_courses(user):
    """ Retrieve the courses eligible for financial assistance. """
    financial_aid_courses = []
    for enrollment in CourseEnrollment.enrollments_for_user(user).order_by('-created'):

        if enrollment.mode != CourseMode.VERIFIED and \
                enrollment.course_overview and \
                enrollment.course_overview.eligible_for_financial_aid and \
                CourseMode.objects.filter(
                    Q(_expiration_datetime__isnull=True) | Q(_expiration_datetime__gt=datetime.now(UTC)),
                    course_id=enrollment.course_id,
                    mode_slug=CourseMode.VERIFIED).exists():

            financial_aid_courses.append(
                {
                    'name': enrollment.course_overview.display_name,
                    'value': text_type(enrollment.course_id)
                }
            )

    return financial_aid_courses


@ensure_valid_course_key
@add_p3p_header
def check_credo_access(request, course_id):
    course_key = CourseKey.from_string(course_id)
    course = modulestore().get_course(course_key, depth=0)

    if not course:
        raise Http404("Course not found")

    if not request.user.is_authenticated:
        if course.credo_authentication:
            credo_auth = validate_credo_access(request)
            if not credo_auth:
                return HttpResponseForbidden('Invalid Credo authentication. '
                                             'You have no permissions to access the content. '
                                             'If you are a student user, please screencap this error and share it '
                                             'with your instructor. If you are an admin, please see our help site '
                                             'or contact our support team for help.')
        if course.allow_anonymous_access:
            register_login_and_enroll_anonymous_user(request, course_key)
        else:
            return HttpResponseForbidden('Unauthorized')
    elif is_user_credo_anonymous(request.user) and course.allow_anonymous_access \
            and not CourseEnrollment.is_enrolled(request.user, course_key):
        CourseEnrollment.enroll(request.user, course_key)

    redirect_to = request.GET.get('next')
    if redirect_to:
        return redirect(redirect_to)
    else:
        return HttpResponse('OK')


@ensure_valid_course_key
@add_p3p_header
@xframe_options_exempt
def render_xblock_course(request, course_id, usage_key_string):
    course_key = CourseKey.from_string(course_id)
    course = modulestore().get_course(course_key, depth=2)

    if not course:
        raise Http404("Course not found")

    try:
        block = modulestore().get_item(UsageKey.from_string(usage_key_string))
    except ItemNotFoundError:
        raise Http404("Block not found")
    is_time_exam = getattr(block, 'is_proctored_exam', False) or getattr(block, 'is_time_limited', False)

    if not request.GET.get('process_request'):
        url_query = ''
        jwt_token = request.GET.get('jwt_token', None)
        if jwt_token:
            url_query = 'jwt_token=' + jwt_token

        template = get_embedded_new_tab_page(is_time_exam=is_time_exam, url_query=url_query)
        return HttpResponse(template.render())

    if not request.user.is_authenticated:
        if course.credo_authentication:
            credo_auth = validate_credo_access(request)
            if not credo_auth:
                return HttpResponseForbidden('Invalid Credo authentication. '
                                             'You have no permissions to access the content. '
                                             'If you are a student user, please screencap this error and share it '
                                             'with your instructor. If you are an admin, please see our help site '
                                             'or contact our support team for help.')
        if course.allow_anonymous_access:
            register_login_and_enroll_anonymous_user(request, course_key)
        else:
            return HttpResponseForbidden('Unauthorized')
    elif is_user_credo_anonymous(request.user) and course.allow_anonymous_access \
            and not CourseEnrollment.is_enrolled(request.user, course_key):
        CourseEnrollment.enroll(request.user, course_key)

    if user_must_fill_additional_profile_fields(course, request.user, block):
        return show_student_profile_form(request, course, True)

    update_lms_course_usage(request, UsageKey.from_string(usage_key_string), course_key)
    return render_xblock(request, usage_key_string, show_bookmark_button=False)


@require_http_methods(["GET"])
def cookie_check(request):
    test_cookie_val = request.COOKIES.get('nw_test_cookie', None)
    request_ts = request.GET.get('ts', None)
    cookie_sent = True if request_ts and test_cookie_val and request_ts == test_cookie_val else False
    return HttpResponse(json.dumps({
        'cookie_sent': cookie_sent,
        'test_cookie_val': test_cookie_val,
        'request_ts': request_ts,
    }), content_type='application/json')


@require_http_methods(["GET"])
def launch_new_tab(request, course_id, usage_id):
    if not request.user.is_authenticated:
        return HttpResponseForbidden('Unauthorized')
    try:
        course_key = CourseKey.from_string(course_id)
        usage_id = unquote_slashes(usage_id)
        usage_key = UsageKey.from_string(usage_id).map_into_course(course_key)
    except InvalidKeyError:
        log.error(
            'Invalid course key %s or usage key %s from request %s',
            course_id,
            usage_id,
            request
        )
        raise Http404()
    update_lms_course_usage(request, usage_key, course_key)

    lti_context_id = None
    lti_context_id_key = get_lti_context_session_key(usage_id)

    if lti_context_id_key in request.session:
        lti_context_id = request.session[lti_context_id_key]
    return render_xblock(request, str(usage_key), check_if_enrolled=False, show_bookmark_button=False,
                         lti_context_id=lti_context_id)


def _get_browser_datetime(last_answer_datetime, timezone_offset=None, dt_format=None):
    if dt_format is None:
        dt_format = '%Y-%m-%d %H:%M'
    if timezone_offset is not None:
        if timezone_offset > 0:
            last_answer_datetime = last_answer_datetime + timedelta(minutes=timezone_offset)
        else:
            timezone_offset = (-1) * timezone_offset
            last_answer_datetime = last_answer_datetime - timedelta(minutes=timezone_offset)
    return last_answer_datetime.strftime(dt_format)


def _get_block_student_progress(request, course_id, usage_id, timezone_offset=None):
    course_key = CourseKey.from_string(course_id)
    full_name = str(request.user.first_name) + ' ' + str(request.user.last_name)

    resp = {
        'error': False,
        'common': {},
        'items': [],
        'user': {
            'username': request.user.username,
            'email': request.user.email,
            'full_name': full_name.strip()
        }
    }

    try:
        with modulestore().bulk_operations(course_key):
            usage_key = UsageKey.from_string(usage_id)

            course = get_course_with_access(request.user, 'load', course_key)

            credo_anonymous_name_is_set = False
            credo_anonymous_email_is_set = False
            is_credo_anonymous = is_user_credo_anonymous(request.user)

            if is_credo_anonymous and course.credo_additional_profile_fields:
                profile = CredoModulesUserProfile.objects.filter(course_id=course_key, user=request.user).first()
                if profile:
                    profile_fileds = json.loads(profile.meta)
                    if 'name' in profile_fileds:
                        resp['user']['username'] = profile_fileds['name']
                        credo_anonymous_name_is_set = True
                    if 'email' in profile_fileds:
                        resp['user']['email'] = profile_fileds['email']
                        credo_anonymous_email_is_set = True

            if not resp['user']['full_name']:
                resp['user']['full_name'] = resp['user']['username']
                if is_credo_anonymous and not credo_anonymous_name_is_set:
                    resp['user']['full_name'] = None

            if is_credo_anonymous and not credo_anonymous_email_is_set:
                resp['user']['email'] = None

            seq_item, _ = get_module_by_usage_id(
                request, text_type(course_key), text_type(usage_key), disable_staff_debug_info=True, course=course
            )
            children_dict = get_block_children(seq_item, seq_item.display_name)
            user_state_client = DjangoXBlockUserStateClient(request.user)
            user_state_dict = {}
            problem_locations = [item['data'].location for k, item in children_dict.items()
                                 if item['category'] == 'problem' or item['category'] == 'image-explorer']

            if problem_locations:
                user_state_dict = user_state_client.get_all_blocks(request.user, course_key, problem_locations)

            course_grade = CourseGradeFactory().read(request.user, course)
            courseware_summary = course_grade.chapter_grades.values()

            for chapter in courseware_summary:
                for section in chapter['sections']:
                    if str(section.location) == str(usage_id):
                        resp['common']['quiz_name'] = seq_item.display_name
                        resp['common']['last_answer_timestamp'] = section.last_answer_timestamp
                        resp['common']['unix_timestamp'] = int(time.mktime(section.last_answer_timestamp.timetuple()))\
                            if section.last_answer_timestamp else None
                        resp['common']['browser_datetime'] = _get_browser_datetime(section.last_answer_timestamp,
                                                                                   timezone_offset)\
                            if section.last_answer_timestamp else ''
                        resp['common']['browser_datetime_short'] = _get_browser_datetime(section.last_answer_timestamp,
                                                                                         timezone_offset,
                                                                                         "%B %d, %Y") \
                            if section.last_answer_timestamp else ''
                        resp['common']['percent_graded'] = int(section.percent_graded * 100)
                        resp['common'].update(section.percent_info)
                        if int(resp['common']['earned']) == resp['common']['earned']:
                            resp['common']['earned'] = int(resp['common']['earned'])
                        if int(resp['common']['possible']) == resp['common']['possible']:
                            resp['common']['possible'] = int(resp['common']['possible'])

                        for key, score in section.problem_scores.items():
                            item = children_dict.get(str(key))
                            if item and not item['hidden'] and item['category'] in CREDO_GRADED_ITEM_CATEGORIES:
                                submission_uuid = None
                                if item['category'] == 'openassessment':
                                    submission_uuid = item['data'].submission_uuid
                                answer, tmp_correctness = get_answer_and_correctness(user_state_dict, score,
                                                                                     item['category'],
                                                                                     item['data'],
                                                                                     key,
                                                                                     submission_uuid=submission_uuid)

                                if answer and item['category'] in ('openassessment', 'drag-and-drop-v2', 'image-explorer'):
                                    item['correctness'] = tmp_correctness

                                unix_timestamp = int(time.mktime(score.last_answer_timestamp.timetuple())) \
                                    if score.last_answer_timestamp else None
                                browser_datetime = _get_browser_datetime(score.last_answer_timestamp,
                                                                         timezone_offset) \
                                    if score.last_answer_timestamp else ''

                                od = OrderedDict(sorted(answer.items())) if answer else {}
                                resp['items'].append({
                                    'display_name': item['data'].display_name,
                                    'question_text': item['question_text'],
                                    'question_text_safe': item['question_text_safe'],
                                    'answer': '; '.join(od.values()) if answer else None,
                                    'question_description': '',
                                    'parent_name': item['parent_name'],
                                    'correctness': item['correctness'].title() if item['correctness'] else 'Not Answered',
                                    'earned': get_score_points(score.earned),
                                    'possible': get_score_points(score.possible),
                                    'last_answer_timestamp': score.last_answer_timestamp,
                                    'unix_timestamp': unix_timestamp,
                                    'browser_datetime': browser_datetime,
                                    'id': item['id']
                                })
    except Http404:
        resp['error'] = True

    return resp


def get_student_progress_images():
    return {
        'correct_icon': settings.STATIC_URL + 'images/credo/question_correct.png',
        'incorrect_icon': settings.STATIC_URL + 'images/credo/question_incorrect.png',
        'unanswered_icon': settings.STATIC_URL + 'images/credo/question_unanswered.png',
        'assessment_done_img': settings.STATIC_URL + 'images/credo/assessment_done.png'
    }


def get_student_progress_email_html(course_id, usage_id, request=None, student_progress=None):
    course_key = CourseKey.from_string(course_id)
    usage_key = UsageKey.from_string(usage_id)

    course = modulestore().get_course(course_key)
    breadcrumbs = []

    org_name = course.display_organization
    if not org_name:
        org_name = course_key.org
    breadcrumbs.append(org_name.strip())

    course_name = course.display_name
    if not course_name:
        course_name = course_key.course
    breadcrumbs.append(course_name.strip())

    item = modulestore().get_item(usage_key)
    parent = item.get_parent()
    if parent.display_name != item.display_name:
        breadcrumbs.append(parent.display_name)
    breadcrumbs.append(item.display_name)

    dt_now = datetime.now()
    if request:
        scores_info = _get_block_student_progress(request, course_id, usage_id)
    else:
        scores_info = student_progress
    context = {
        'breadcrumbs': breadcrumbs,
        'breadcrumbs_len': len(breadcrumbs) - 1,
        'lms_url': configuration_helpers.get_value('LMS_ROOT_URL', settings.LMS_ROOT_URL),
        'platform_name': configuration_helpers.get_value('PLATFORM_NAME', settings.PLATFORM_NAME),
        'support_url': configuration_helpers.get_value('SUPPORT_SITE_LINK', settings.SUPPORT_SITE_LINK),
        'support_email': configuration_helpers.get_value('CONTACT_EMAIL', settings.CONTACT_EMAIL),
        'scores': scores_info,
        'current_year': dt_now.year,
        'section_display_name': item.display_name,
        'privacy_url': 'https://modules.zendesk.com/hc/en-us/articles/115005329466-Data-Privacy-FERPA-Security',
        'use_static': True
    }
    html_email = render_to_string('emails/email_scores.html', context)
    if transform:
        html_email = transform(html_email)
    return html_email, context


@transaction.non_atomic_requests
@login_required
@ensure_valid_course_key
@data_sharing_consent_required
def block_student_progress(request, course_id, usage_id):
    if request.method == 'GET':
        email_test = request.GET.get('email-test', None)
        if email_test == 'y':
            html_email, context = get_student_progress_email_html(course_id, usage_id, request)
            return HttpResponse(html_email)
        else:
            return HttpResponseBadRequest()
    elif request.method == 'POST':
        resp = _get_block_student_progress(request, course_id, usage_id)
        return JsonResponse(resp)
    return HttpResponseNotAllowed(['GET', 'POST'])


@transaction.non_atomic_requests
@login_required
@require_http_methods(["POST"])
@ensure_valid_course_key
@data_sharing_consent_required
def email_student_progress(request, course_id, usage_id):
    try:
        timezone_offset = int(request.POST.get('timezone_offset', 0))
    except ValueError:
        timezone_offset = 0

    course_key = CourseKey.from_string(course_id)
    resp = _get_block_student_progress(request, course_id, usage_id, timezone_offset)

    emails = request.POST.get('emails', '')
    emails = emails.split(',')
    emails_result = []

    for e in emails:
        try:
            email = e.strip()
            validate_email(email)
            if email not in emails_result:
                emails_result.append(email)
        except ValidationError:
            pass

    if len(emails_result) > 10:
        return JsonResponse({'success': False, 'error': "Too much emails. Please don't use more than 10 emails"})
    elif len(emails_result) == 0:
        return JsonResponse({'success': False, 'error': "There are no valid emails"})

    if not resp['error']:
        try:
            send_scores = SendScores.objects.get(user=request.user, course_id=course_key, block_id=usage_id)
            time_diff = timezone.now() - send_scores.last_send_time
            if time_diff.total_seconds() < 300:  # 5 min
                return JsonResponse({'success': False, 'error': 'You have already sent email not so long ago. '
                                                                'Please try again later in 5 minutes'})
        except SendScores.DoesNotExist:
            send_scores = SendScores(
                user=request.user,
                course_id=course_key,
                block_id=usage_id)
        send_scores.last_send_time = timezone.now()
        send_scores.save()

        with transaction.atomic():
            mailing = SendScoresMailing(
                email_scores=send_scores,
                data=json.dumps(resp, cls=DjangoJSONEncoder),
                last_send_time=timezone.now()
            )
            mailing.save()

        send_email_with_scores.delay(course_id, usage_id, mailing.id, emails_result)

        log.info("Task to send scores was added for user_id: %s, course_id: %s, block_id: %s. "
                 "Emails: %s. Mailing id: %s",
                 str(request.user.id), str(course_key), str(usage_id), str(emails_result), str(mailing.id))

        return JsonResponse({'success': True, 'error': False})
    else:
        return JsonResponse({'success': False, 'error': 'Error. Please refresh the page'})


@CELERY_APP.task
def send_email_with_scores(course_id, usage_id, mailing_id, emails):
    log.info("Task to send scores was started. Mailing id: %s", str(mailing_id))

    try:
        mailing = SendScoresMailing.objects.get(id=mailing_id)
        scores_info = json.loads(mailing.data)

        html_email, context = get_student_progress_email_html(course_id, usage_id, None, scores_info)
        text_email = render_to_string('emails/email_scores.txt', context)
        from_address = configuration_helpers.get_value('email_from_address', settings.BULK_EMAIL_DEFAULT_FROM_EMAIL)

        if settings.DEBUG:
            log.info('Recipient list: ' + str(emails))
            log.info('Email text: ' + text_email)

        mail.send_mail('Credo Assessment Results: ' + context['section_display_name'], text_email, from_address, emails,
                       fail_silently=False, html_message=html_email)

        log.info("Task to send scores successfully finished. Mailing id: %s", str(mailing_id))
    except SendScoresMailing.DoesNotExist:
        log.info("Task to send scores finished with error. Mailing id: %s", str(mailing_id))


def get_embedded_new_tab_page(is_time_exam=False, url_query=None, request_hash=None):
    if url_query and not url_query.startswith('&'):
        url_query = '&' + url_query

    return Template(render_to_string('static_templates/embedded_new_tab.html', {
        'disable_accordion': True,
        'allow_iframing': True,
        'disable_header': True,
        'disable_footer': True,
        'disable_window_wrap': True,
        'hash': request_hash if request_hash else '',
        'additional_url_params': url_query if url_query else '',
        'time_exam': 1 if is_time_exam else 0,
        'same_site': getattr(settings, 'DCS_SESSION_COOKIE_SAMESITE'),
        'show_bookmark_button': False
<<<<<<< HEAD
    }))


def render_supervisor_evaluation_block(request, hash_id):
    invitation = SupervisorEvaluationInvitation.objects.filter(url_hash=hash_id).first()
    if not invitation:
        raise Http404("Invalid page link")

    dt_now = timezone.now()
    if invitation.expiration_date and dt_now > invitation.expiration_date:
        return HttpResponseForbidden("Link lifetime has expired")

    course_key = CourseKey.from_string(invitation.course_id)
    usage_key = UsageKey.from_string(invitation.evaluation_block_id)
    survey_sequential_block = None

    with modulestore().bulk_operations(course_key):
        supervisor_evaluation_xblock = modulestore().get_item(usage_key)

        sequential_blocks = modulestore().get_items(
            course_key, qualifiers={'category': 'sequential'}
        )
        for seq in sequential_blocks:
            if seq.use_as_survey_for_supervisor and seq.supervisor_evaluation_hash \
              and seq.supervisor_evaluation_hash == supervisor_evaluation_xblock.evaluation_block_unique_id:
                survey_sequential_block = seq
                break

    if not survey_sequential_block:
        return HttpResponseForbidden("Block with questions not found")

    if not request.user.is_authenticated or request.user.id != invitation.student.id:
        login(request, invitation.student, backend=settings.AUTHENTICATION_BACKENDS[0])
        request.session['link_access_only'] = hash_id
        request.session.modified = True

    return render_xblock(request, str(survey_sequential_block.location), check_if_enrolled=False,
                         show_bookmark_button=False)
=======
    }))
>>>>>>> 3567b301
<|MERGE_RESOLUTION|>--- conflicted
+++ resolved
@@ -2503,7 +2503,6 @@
         'time_exam': 1 if is_time_exam else 0,
         'same_site': getattr(settings, 'DCS_SESSION_COOKIE_SAMESITE'),
         'show_bookmark_button': False
-<<<<<<< HEAD
     }))
 
 
@@ -2541,7 +2540,4 @@
         request.session.modified = True
 
     return render_xblock(request, str(survey_sequential_block.location), check_if_enrolled=False,
-                         show_bookmark_button=False)
-=======
-    }))
->>>>>>> 3567b301
+                         show_bookmark_button=False)