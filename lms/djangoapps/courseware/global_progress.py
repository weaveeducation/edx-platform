--- conflicted
+++ resolved
@@ -468,14 +468,10 @@
         'url_api_get_tag_section_data': reverse('global_skills_api_get_tag_section_data'),
         'api_student_id': student.id,
         'api_org': org,
-<<<<<<< HEAD
-        'current_url_additional_params': '&'.join(additional_params) if additional_params else ''
-=======
         'current_url_additional_params': '&'.join(additional_params) if additional_params else '',
         'show_dashboard_tabs': True,
         'show_program_listing': ProgramsApiConfig.is_enabled(),
         'show_my_skills': check_my_skills_access(request.user)
->>>>>>> 1fcc755e
     }
 
     tags = get_tags_global_data(student, orgs, course_ids, group_tags=group_tags)
