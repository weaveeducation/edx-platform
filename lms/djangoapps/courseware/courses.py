--- conflicted
+++ resolved
@@ -526,7 +526,6 @@
     return child
 
 
-<<<<<<< HEAD
 def can_self_enroll_in_course(course_key):
     """
     Returns True if the user can enroll themselves in a course.
@@ -538,7 +537,7 @@
     if hasattr(course_key, 'ccx'):
         return False
     return True
-=======
+
 def update_lms_course_usage(request, usage_key, course_key):
     item = None
     block_type = ''
@@ -568,4 +567,3 @@
 #            CourseUsage.update_block_usage(request, course_key, child.location)
 #        except IndexError:
 #            pass
->>>>>>> 5037b57b
