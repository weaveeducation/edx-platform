// lms - views - verification flow
// ====================

body.register.verification {
  font-family: 'Open Sans', sans-serif;

// some nasty resets and standard styles
  h1, h2, h3, h4, h5, h6, p, input {
    font-family: 'Open Sans', sans-serif;
  }

  p {
    margin-bottom: ($baseline*.75);
  }

  input {
    font-style: normal;
    font-weight: 400;
  }


  label {
    font-style: normal;
    font-family: 'Open Sans', sans-serif;
    font-weight: 400;
  }

  .faq {
    font-size: 12px;

    label {
      font-size: 12px;
      font-weight: bold;
    }
  }

  dt {
    margin: 0 0 .5em 0;
    font-weight: bold;
  }

  dd {
    margin: 0 0 1em 0;
  }

  dl dl {
    margin: ($baseline/4) 0 0 ($baseline/2);
  }


// basic reusable bits
  .content-wrapper {
    background: none repeat scroll 0 0 #F7F7F7;
    padding-bottom: 0;
  }

  .container {
    background-color: #fff;
    padding: ($baseline*1.5) ($baseline*1.5) ($baseline*2) ($baseline*1.5);
  }

  .tip {
    @include transition(color 0.15s ease-in-out 0s);
    display: block;
    margin-top: ($baseline/4);
    color: $lighter-base-font-color;
    font-size: em(13);
  }

  .page-header {

    .title {
      @include font-size(18);
      margin-bottom: $baseline;
      border-bottom: 1px solid #ccc;
      padding-bottom: 20px;
      color: #2F73BC;
      font-weight: 300;
      text-transform: uppercase;
    }
  }

  .title {
    @extend .t-title9;
    margin-bottom: ($baseline/2);
    font-weight: bold;
  }



  .pay-options {
    list-style-type: none;
    margin: 0;
    padding: 0;

    li {
      display: inline-block;
      background-color: $light-gray;
      padding: ($baseline/2) ($baseline*.75);
      margin-right: ($baseline/4);
      vertical-align: middle;

      &.other1 {
        margin-right: -($baseline/4);
        padding-right: ($baseline/4);
        min-height: 25px;
      }
      &.other2 {
        padding: ($baseline/4) ($baseline*.75) ($baseline/4) 0;
      }

      label {
        vertical-align: middle;
      }

      input {
        vertical-align: middle;
      }
    }

  }

 .m-btn-primary {
    margin-bottom: 0;
    padding: 0;

    a {
      color: $very-light-text;
      display: block;
      padding: ($baseline*.75) $baseline;

<<<<<<< HEAD
  .progress {
=======
      &:hover {
        text-decoration: none;
        border: none;
      }
    }

    &.disabled, &[disabled], &.is-disabled {
      background-color: #ccc;
      box-shadow: none;
      pointer-events: none;

      &:hover {
        background: $action-primary-disabled-bg !important; // needed for IE currently
      }

    }

    &.green {
      box-shadow: 0 2px 1px rgba(2,100,2,1);
      background-color: rgba(0,136,1,1);

      &:hover {
        box-shadow: 0 2px 1px rgba(2,100,2,1);
        background-color: #029D03;
      }

    }
  }
>>>>>>> b5302a19


  .progress {
 /*         background: transparent url('../images/vcert-steps.png') no-repeat 0 0;
    height: 50px;
    text-indent: -9999px;
*/
    .progress-step {
      display: inline-block;
      padding: ($baseline/2) $baseline;
    }
  }






// select a track page
  &.select-track {

    .select {
      @include clearfix();

      .divider {
        display: block;
        clear: both;
        width: 60%;
        margin: $baseline $baseline 0 $baseline;
        border-top: 2px solid #ddd;

        p {
          position: relative;
          top: -$baseline;
          width: 40px;
          margin: 0 auto;
          padding: 0 $baseline;
          background-color: #fff;
          font-size: 24px;
          color: #aaa;
          text-align: center;
        }
      }

      .block {
        position: relative;
        float: left;
        margin: 0 $baseline ($baseline*1.5) 0;
        border-top: 5px solid #32A5D9;
        background-color: #eee;
        padding: $baseline ($baseline*1.5) ($baseline*2) ($baseline*1.5);
        width: 60%;


        &.block-cert {
          border-top: 5px solid #008801;

          .ribbon {
            background: transparent url('../images/vcert-ribbon-s.png') no-repeat 0 0;
            position: absolute;
            top: -($baseline*1.5);
            right: $baseline;
            display: block;
            width: ($baseline*3);
            height: ($baseline*4);
          }
        }


        p, li, dl {
          color: $lighter-base-font-color;
        }

        .wrap-copy {
          width: 60%;
          display: inline-block;
          vertical-align: middle;
        }

        .title {
          @extend .t-title7;
        }

        .m-btn-primary {
          position: absolute;
          bottom: ($baseline*1.5);
          right: ($baseline*1.5);
        }


      }

      hr {
        margin: 1em 0 2em 0;
      }

      .more {
        margin-top: ($baseline/2);
        border-top: 1px solid #ccc;
      }

      .tips {
        float: right;
        width: 32%;

        p {
          font-size: 14px;
        }
      }
    }
  }

// requirements page
  &.requirements {
    .req {
      width: 30%;
      display: inline-block;
      margin-right: $baseline;
      text-align: center;
      vertical-align: top;
    }

    .next-step {
      float: right;
    }

  }

// take and review photos page
  &.photos {
    // for dev placement only
    .placeholder-cam,
    .placeholder-photo  {
      height: 300px;
      background-color: #eee;
      position: relative;

      p {
        position: absolute;
        top: 40%;
        left: 40%;
        color: #ccc;
      }
    }

    .block-photo {
      @include clearfix();
      background-color: $white;

      .title {
        font-weight: bold;
      }

      .wrapper-up,
      .wrapper-down {
        @include clearfix();
      }

      .cam {
        width: 45%;
        float: left;
        padding-right: $baseline;
      }

      .photo-controls {
        background-color: #ddd;

        .controls-list {
          @include clearfix();
          position: relative;
          margin: 0;
          padding: ($baseline*.25) ($baseline*.75);
          list-style-type: none;

          .control {
            display: inline-block;

            .action {
              @extend .button-primary;
              display: block;
              background-color: $blue;
              color: $white;
              padding: ($baseline*.25) ($baseline*.5);
              border: none;

              &:hover {

              }

            }


            &.is-hidden {
              visibility: hidden;
            }

            &.is-shown {
              visibility: visible;
            }


            &.control-do {
              position: relative;
              left: 45%;
            }

            &.control-redo {
              position: absolute;
              left: ($baseline/2);
            }

            &.control-approve {
              position: absolute;
              right: ($baseline/2);
            }

            &.approved a {
              background-color: $green;
            }
          }
        }
      }

      .faq {
        width: 45%;
        float: left;
        padding-right: $baseline;
      }

    }

    .photo-tips {
      width: 45%;
      float: left;

        ul {
          margin: 0;
          padding: 0;
          list-style-type: none;
        }

        li {
          margin-bottom: $baseline;
        }



    }

    .next-step {
      width: 45%;
      float: right;
    }

    .support {
      margin-top: ($baseline*2);
    }

    .review-photo {
      width: 45%;
      float: left;
    }

    #review-facephoto {
      margin-right: $baseline;
    }
  }

}<|MERGE_RESOLUTION|>--- conflicted
+++ resolved
@@ -129,9 +129,6 @@
       display: block;
       padding: ($baseline*.75) $baseline;
 
-<<<<<<< HEAD
-  .progress {
-=======
       &:hover {
         text-decoration: none;
         border: none;
@@ -160,7 +157,6 @@
 
     }
   }
->>>>>>> b5302a19
 
 
   .progress {
