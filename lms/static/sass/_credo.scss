.content-wrapper {
  /* top menu */

  margin-top: 0 !important;

  .wrapper-course-material {
    .course-material {
      text-align: center;
      background: linear-gradient(to top, #64607B, #807D93);

      .course-tabs {
        border-top-left-radius: 0;
        border-top-right-radius: 0;
        height: 3rem;
        padding: 0px !important;

        .tab {
          float: none !important;
          display: inline-block !important;
          height: 3rem;

          a {
            padding-top: 1rem;
            padding-bottom: 8px;
            color: #FFFFFF;
            font-size: 16px;
          }

          a.active, a:hover, a:focus, a:visited {
            color: #FFFFFF;
            border-bottom: 4px solid #85C9C3;
          }
        }
      }
    }
  }

  .course-tabs {
    justify-content: center;
    background: linear-gradient(to top, #64607B, #807D93);
    border-top-left-radius: 0;
    border-top-right-radius: 0;
    height: 3rem;

    .mr-auto {
      margin-right: 0px !important;
    }

    .navbar-nav {
      height: 3rem;
    }

    .nav-item {
      &.active, &:hover {
        .nav-link {
          color: #FFFFFF !important;
          border-bottom: 4px solid #85C9C3 !important;
          height: 3rem !important;
        }
      }

      .nav-link {
        color: #FFFFFF;
        font-size: 16px !important;
      }
    }
  }

  /* carousel (horizontal nav bar) */

  .course-content {
    .sequence-nav-carousel {
      height: auto !important;

      .sequence-nav-button-carousel {
        height: 65px;
        width: 40px !important;
        max-width: none !important;
        min-width: 40px !important;
        background-color: #64607B;
        background-image: none;
        border: none;
        color: #ffffff;
        padding: 0px !important;
        position: relative;
        z-index: 2;
      }

      button, button:hover, button:focus {
        border: none !important;
        background-color: #64607B !important;
        color: #ffffff !important;
        box-shadow: none !important;
        outline-color: #64607B;

        .icon {
          color: #ffffff !important;
        }
      }

      .sequence-list-wrapper {
        overflow: hidden !important;
        background: linear-gradient(180deg, rgba(0,0,0,0) 32px, #6A6680 33px, rgba(0,0,0,0) 34px);

        ol {
          width: 19999px;

          li {
            border-top: none !important;
            border-right: none !important;
            max-width: 170px !important;

            .seq-item {
              .circle {
                margin: 0 auto;
                margin-top: 5px;
                border-radius: 50%;
                width: 50px;
                height: 50px;
                border: 1px solid #FBE295;
                background-color: #FCF2DB;
                cursor: pointer;
                position: relative;
                z-index: 2;

                .icon {
                  display: inline-block;
                  line-height: 100%;
                  font-size: 150%;
                  margin-top: 12px;
                  margin-left: 10px;
                  color: #6A6680;
                }

                .fa-film {
                  margin-top: 13px;
                  margin-left: 12px;
                }

                .fa-book {
                  margin-top: 14px;
                  margin-left: 13px;
                }

                .fa-pencil-square-o {
                  margin-top: 15px;
                  margin-left: 14px;
                }

                .fa-tasks {
                  margin-top: 15px;
                  margin-left: 13px;
                }
              }

              .item-title {
                margin: 0 auto;
                margin-top: 10px;
                text-align: center;
                color: #64607b;
                cursor: pointer;
              }
            }

            .active {
              .circle {
                border: 1px solid #FCF2DB !important;
                background-color: #FBE295 !important;
              }

              .item-title {
                color: #1D7E96 !important;
                font-weight: bold !important;
              }
            }

            .completed {
              .circle {
                border: 1px solid #6A6680;
	            background-color: #D2D3DC;
              }

              .item-title {
                color: #64607b;
              }
            }
          }
        }
      }
    }

    /* bugfix default edx sequence-nav */

    .sequence-nav {
      .sequence-list-wrapper {
        overflow: hidden !important;

        ol {
          li {
            min-width: 20px !important;
          }
        }
      }
    }
  }

  /* breadcrumbs */

  .breadcrumbs {
    .nav-item a, .nav-item a:visited {
      color: #64607B;
    }
    .nav-item a:hover {
      text-decoration: underline !important;
      color: #64607B !important;
    }
    .nav-item-sequence {
      font-weight: bold;
      color: #85C9C3;
    }
  }
}

.chromeless {
  .course-content {
    display: block !important;
    width: 100% !important;
  }
}

.ellipsis-text {
  overflow: hidden;
  white-space: nowrap;
  text-overflow: ellipsis;
}

.course-outline-container {
  width: 100%;
  margin-top: 30px;
  display: table;

<<<<<<< HEAD
=======
  .center-content {
    max-width: 70rem;
    margin: 0 auto;
    position: relative;
  }

>>>>>>> 7f76c403
  /* Style for highlight tiles in new design */
  .tile-container {
    display: inline-block;
    margin-right: 2rem;

    .tile-body {
      width: 21rem;
      background-color: #FAFBFB;
      box-shadow: 1px 0 5px 1px rgba(0,0,0,0.1);
      padding-left: 1rem;
      padding-top: 1rem !important;
      margin-bottom: 2rem;

      .icon-lable {
        width: 100%;

        .complete-label{
          background-color: #D2D3DC;
        }

        .in-progress-label{
          background-color: #FBE295;
        }

        .begin-label{
          background-color: #85C9C3;
        }

        .icon-place {
          height: 80px;
          width: 80px;
          border: 2px solid #6A6680;
          background-color: #D2D3DC;
          border-radius: 40px;
          background-size: cover;
          background-repeat: no-repeat;
          background-position: center;
        }

        .status-lable {
          height: 30px;
          cursor: pointer;
          width: 6.4rem;

          .status-title {
            height: 17px;
            width: 110px;
            color: #FFFFFF;
            text-align: center;
            font-family: "Open Sans";
            font-size: 16px;
            line-height: 20px;
            padding: 5px 10px 5px 9px;
          }
        }

        .label-shadow {
          height: 12px;
          width: 1rem;
          margin-left: 5.5rem;
          background-color: #013A6B;
          background-image: -webkit-linear-gradient(135deg, #fff 50%, #888 50%);
        }
      }

      .tile-title {
          width: 100%;
          color: #64607B;
          font-family: "Open Sans";
          font-size: 20px;
          font-weight: bold;
          line-height: 26px;
        }

      .take-the-pre-program-survey-to {
        height: 5rem;
        width: 97%;
        color: #64607B;
        font-family: "Open Sans";
        line-height: 1.5rem;
        margin-bottom: 1rem;
      }

      .get-started {
        height: 35px;
        width: 171px;
        background-color: #85C9C3;
        border-radius: 25px;
        cursor: pointer;

        .get-started-label {
          width: 100%;
          color: #FFFFFF;
          font-family: "Open Sans";
          font-size: 16px;
          line-height: 15px;
          text-align: center;
          padding: 9px 5px 12px 5px;
        }
      }

      .gray-footer-line {
        height: 10px;
        width: 21rem;
        background-color: #D2D3DC;
        margin-left: -1rem;
        margin-top: 1rem !important;
      }
    }
  }

  /* Course outline new design */
  .outline-content {
    display: table;
    margin-top: 50px;

    .outline-item {
      width: 21rem;
      display: inline-block;
      margin-right: 2rem;
      margin-bottom: 2rem;
      vertical-align: top;

      .outline-item-head {
        border-bottom: rgba(100, 96, 123, .2) 1px solid;
        width: 100%;
        height: 4.5rem;

        .outline-check-status {
          height: 20px;
          width: 26px;
          color: #9EB29D;
          font-size: 30px;
          line-height: 18px;
          margin-top: 5px;
        }

        .complete-status {
          width: 45px;
          height: 45px;
          display: inline-block;
          float: left;
          margin-right: 15px;
          border-radius: 45px;
          text-align: center;
          color: #64607B;
          font-family: "Open Sans";
          font-size: 15px;
          line-height: 33px;
          margin-top: 0.5rem;

          .percent-status {
            position: absolute;
            margin-top: 6px !important;
            border-left-width: 7px;
            margin-left: 0px;
            margin-top: 5px;
            width: 55px;
            text-align: center;
          }

          .all-completed {
            position: absolute;
            border-left-width: 5px;
            margin-left: 10px;
            margin-top: 5px;
            padding-top: 5px;
          }

          .progress-ring__circle {
            transition: 0.5s stroke-dashoffset;
            transform: rotate(-90deg);
            transform-origin: 50% 50%;
          }

          .progress-ring {
            position: absolute;
          }
        }

        .outline-item-title {
          display: inline-block;
          height: 45px;
          float: left;
          width: 15rem;

          .outline-item-display-name {
            color: #64607B;
            font-family: 'Open Sans';
            font-size: 20px;
            font-weight: bold;
            line-height: 24px;
            height: 3rem;
          }

          .outline-num-chapters {
            height: 1rem;
            color: #64607B;
            font-family: "Open Sans";
            font-size: 12px;
          }
        }

        .outline-item-expand {
          height: 9px;
          color: #D2D3DC !important;
          font-family: "Open Sans";
          font-weight: bold;
          text-align: center;
          float: right;

          button.accordion-trigger .fa {
            color: #D2D3DC !important;
          }
        }
      }

      .children-list {
        width: 100%;
        max-height: 229px;
        overflow-y: auto;

        .child-item {
          display: inline-block;
          cursor: pointer;

          .child-item-flag {
            display: inline-block;
            float: left;
            line-height: 56px;
            color: #D2D3DC;
            margin-right: 10px;
            font-size: 10px;
          }

          .item-complete-flag {
            color: #FBE295;
          }

          .child-item-name {
            color: #64607B;
            font-family: "Open Sans";
            font-size: 15px;
            line-height: 56px;
            display: inline-block;
            width: 18rem;
          }

          .child-item-follow {
            display: inline-block;
            float: right;
            line-height: 56px;
            color: #D2D3DC;
          }
        }
      }

    }
  }

}

.outline-main-title {
        height: 46px;
        color: #64607B;
        font-family: "Open Sans";
        font-size: 46px;
        font-weight: bold;
        line-height: 52px;
        text-align: center;
    }<|MERGE_RESOLUTION|>--- conflicted
+++ resolved
@@ -239,15 +239,12 @@
   margin-top: 30px;
   display: table;
 
-<<<<<<< HEAD
-=======
   .center-content {
     max-width: 70rem;
     margin: 0 auto;
     position: relative;
   }
 
->>>>>>> 7f76c403
   /* Style for highlight tiles in new design */
   .tile-container {
     display: inline-block;
