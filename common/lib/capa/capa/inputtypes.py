#
# File:   courseware/capa/inputtypes.py
#

"""
Module containing the problem elements which render into input objects

- textline
- textbox (aka codeinput)
- schematic
- choicegroup (aka radiogroup, checkboxgroup)
- javascriptinput
- imageinput  (for clickable image)
- optioninput (for option list)
- filesubmission (upload a file)

These are matched by *.html files templates/*.html which are mako templates with the
actual html.

Each input type takes the xml tree as 'element', the previous answer as 'value', and the
graded status as'status'
"""

# TODO: there is a lot of repetitive "grab these elements from xml attributes, with these defaults,
# put them in the context" code.  Refactor so class just specifies required and optional attrs (with
# defaults for latter), and InputTypeBase does the right thing.

# TODO: Quoting and unquoting is handled in a pretty ad-hoc way.  Also something that could be done
# properly once in InputTypeBase.

import json
import logging
from lxml import etree
import re
import shlex  # for splitting quoted strings
import sys
import xml.sax.saxutils as saxutils

from registry import TagRegistry

log = logging.getLogger('mitx.' + __name__)

#########################################################################

registry = TagRegistry()

class InputTypeBase(object):
    """
    Abstract base class for input types.
    """

    template = None

    def __init__(self, system, xml, state):
        """
        Instantiate an InputType class.  Arguments:

        - system    : ModuleSystem instance which provides OS, rendering, and user context.
                      Specifically, must have a render_template function.
        - xml       : Element tree of this Input element
        - state     : a dictionary with optional keys:
                      * 'value'  -- the current value of this input
                                    (what the student entered last time)
                      * 'id' -- the id of this input, typically
                                "{problem-location}_{response-num}_{input-num}"
                      * 'status' (answered, unanswered, unsubmitted)
                      * 'feedback' (dictionary containing keys for hints, errors, or other
                         feedback from previous attempt.  Specifically 'message', 'hint',
                         'hintmode'.  If 'hintmode' is 'always', the hint is always displayed.)
        """

        self.xml = xml
        self.tag = xml.tag
        self.system = system

        ## NOTE: ID should only come from one place.  If it comes from multiple,
        ## we use state first, XML second (in case the xml changed, but we have
        ## existing state with an old id). Since we don't make this guarantee,
        ## we can swap this around in the future if there's a more logical
        ## order.

        self.id = state.get('id', xml.get('id'))
        if self.id is None:
            raise ValueError("input id state is None. xml is {0}".format(etree.tostring(xml)))

        self.value = state.get('value', '')

        feedback = state.get('feedback', {})
        self.msg = feedback.get('message', '')
        self.hint = feedback.get('hint', '')
        self.hintmode = feedback.get('hintmode', None)

        # put hint above msg if it should be displayed
        if self.hintmode == 'always':
            self.msg = self.hint + ('<br/>' if self.msg else '') + self.msg

        self.status = state.get('status', 'unanswered')

        # Call subclass "constructor" -- means they don't have to worry about calling
        # super().__init__, and are isolated from changes to the input constructor interface.
        try:
            self.setup()
        except Exception as err:
            # Something went wrong: add xml to message, but keep the traceback
            msg = "Error in xml '{x}': {err} ".format(x=etree.tostring(xml), err=str(err))
            raise Exception, msg, sys.exc_info()[2]


    def setup(self):
        """
        InputTypes should override this to do any needed initialization.  It is called after the
        constructor, so all base attributes will be set.

        If this method raises an exception, it will be wrapped with a message that includes the
        problem xml.
        """
        pass

    def _get_render_context(self):
        """
        Abstract method.  Subclasses should implement to return the dictionary
        of keys needed to render their template.

        (Separate from get_html to faciliate testing of logic separately from the rendering)
        """
        raise NotImplementedError

    def get_html(self):
        """
        Return the html for this input, as an etree element.
        """
        if self.template is None:
            raise NotImplementedError("no rendering template specified for class {0}"
                                      .format(self.__class__))

        html = self.system.render_template(self.template, self._get_render_context())
        return etree.XML(html)


#-----------------------------------------------------------------------------


class OptionInput(InputTypeBase):
    """
    Input type for selecting and Select option input type.

    Example:

    <optioninput options="('Up','Down')" correct="Up"/><text>The location of the sky</text>
    """

    template = "optioninput.html"
    tags = ['optioninput']

    def setup(self):
        # Extract the options...
        options = self.xml.get('options')
        if not options:
            raise ValueError("optioninput: Missing 'options' specification.")

        # parse the set of possible options
        oset = shlex.shlex(options[1:-1])
        oset.quotes = "'"
        oset.whitespace = ","
        oset = [x[1:-1] for x  in list(oset)]

        # make ordered list with (key, value) same
        self.osetdict = [(oset[x], oset[x]) for x in range(len(oset))]
        # TODO: allow ordering to be randomized

    def _get_render_context(self):

        context = {
            'id': self.id,
            'value': self.value,
            'status': self.status,
            'msg': self.msg,
            'options': self.osetdict,
            'inline': self.xml.get('inline',''),
            }
        return context

registry.register(OptionInput)

#-----------------------------------------------------------------------------


# TODO: consolidate choicegroup, radiogroup, checkboxgroup after discussion of
# desired semantics.

class ChoiceGroup(InputTypeBase):
    """
    Radio button or checkbox inputs: multiple choice or true/false

    TODO: allow order of choices to be randomized, following lon-capa spec.  Use
    "location" attribute, ie random, top, bottom.

    Example:

    <choicegroup>
      <choice correct="false" name="foil1">
        <text>This is foil One.</text>
      </choice>
      <choice correct="false" name="foil2">
        <text>This is foil Two.</text>
      </choice>
      <choice correct="true" name="foil3">
        <text>This is foil Three.</text>
      </choice>
    </choicegroup>
    """
    template = "choicegroup.html"
    tags = ['choicegroup', 'radiogroup', 'checkboxgroup']

    def setup(self):
        # suffix is '' or [] to change the way the input is handled in --as a scalar or vector
        # value.  (VS: would be nice to make to this less hackish).
        if self.tag == 'choicegroup':
            self.suffix = ''
            self.element_type = "radio"
        elif self.tag == 'radiogroup':
            self.element_type = "radio"
            self.suffix = '[]'
        elif self.tag == 'checkboxgroup':
            self.element_type = "checkbox"
            self.suffix = '[]'
        else:
            raise Exception("ChoiceGroup: unexpected tag {0}".format(self.tag))

        self.choices = extract_choices(self.xml)

    def _get_render_context(self):
        context = {'id': self.id,
                   'value': self.value,
                   'status': self.status,
                   'input_type': self.element_type,
                   'choices': self.choices,
                   'name_array_suffix': self.suffix}
        return context

def extract_choices(element):
    '''
    Extracts choices for a few input types, such as ChoiceGroup, RadioGroup and
    CheckboxGroup.

    returns list of (choice_name, choice_text) tuples

    TODO: allow order of choices to be randomized, following lon-capa spec.  Use
    "location" attribute, ie random, top, bottom.
    '''

    choices = []

    for choice in element:
        if choice.tag != 'choice':
            raise Exception(
                "[capa.inputtypes.extract_choices] Expected a <choice> tag; got %s instead"
                % choice.tag)
        choice_text = ''.join([etree.tostring(x) for x in choice])
        if choice.text is not None:
            # TODO: fix order?
            choice_text += choice.text

        choices.append((choice.get("name"), choice_text))

    return choices


registry.register(ChoiceGroup)


#-----------------------------------------------------------------------------


class JavascriptInput(InputTypeBase):
    """
    Hidden field for javascript to communicate via; also loads the required
    scripts for rendering the problem and passes data to the problem.

    TODO (arjun?): document this in detail.  Initial notes:
    - display_class is a subclass of XProblemClassDisplay (see
        xmodule/xmodule/js/src/capa/display.coffee),
    - display_file is the js script to be in /static/js/ where display_class is defined.
    """

    template = "javascriptinput.html"
    tags = ['javascriptinput']

    def setup(self):
        # Need to provide a value that JSON can parse if there is no
        # student-supplied value yet.
        if self.value == "":
            self.value = 'null'

        self.params = self.xml.get('params')
        self.problem_state = self.xml.get('problem_state')
        self.display_class = self.xml.get('display_class')
        self.display_file = self.xml.get('display_file')


    def _get_render_context(self):
        escapedict = {'"': '&quot;'}
        value = saxutils.escape(self.value, escapedict)
        msg   = saxutils.escape(self.msg, escapedict)

        context = {'id': self.id,
               'params': self.params,
               'display_file': self.display_file,
               'display_class': self.display_class,
               'problem_state': self.problem_state,
               'value': value,
               'evaluation': msg,
               }
        return context

registry.register(JavascriptInput)


#-----------------------------------------------------------------------------

class TextLine(InputTypeBase):
    """

    """

    template = "textline.html"
    tags = ['textline']

    def setup(self):
        self.size = self.xml.get('size')

        # if specified, then textline is hidden and input id is stored
        # in div with name=self.hidden.
        self.hidden = self.xml.get('hidden', False)

        # TODO (vshnayder): can we get rid of inline?  Was it one of
        # the styling hacks early this semester?
        self.inline = self.xml.get('inline', False)

        # TODO: 'dojs' flag is temporary, for backwards compatibility with 8.02x
        self.do_math = bool(self.xml.get('math') or self.xml.get('dojs'))
        # TODO: do math checking using ajax instead of using js, so
        # that we only have one math parser.
        self.preprocessor = None
        if self.do_math:
            # Preprocessor to insert between raw input and Mathjax
            self.preprocessor = {'class_name': self.xml.get('preprocessorClassName',''),
                            'script_src': self.xml.get('preprocessorSrc','')}
            if '' in self.preprocessor.values():
                self.preprocessor = None



<<<<<<< HEAD
    def _get_render_context(self):
        # Escape answers with quotes, so they don't crash the system!
        escapedict = {'"': '&quot;'}
        value = saxutils.escape(self.value, escapedict)

        context = {'id': self.id,
                   'value': value,
                   'status': self.status,
                   'size': self.size,
                   'msg': self.msg,
                   'hidden': self.hidden,
                   'inline': self.inline,
                   'do_math': self.do_math,
                   'preprocessor': self.preprocessor,
               }
        return context
=======
#-----------------------------------------------------------------------------
def filesubmission(element, value, status, render_template, msg=''):
    '''
    Upload a single file (e.g. for programming assignments)
    '''
    eid = element.get('id')
    escapedict = {'"': '&quot;'}
    allowed_files  = json.dumps(element.get('allowed_files', '').split())
    allowed_files  = saxutils.escape(allowed_files, escapedict)
    required_files = json.dumps(element.get('required_files', '').split())
    required_files = saxutils.escape(required_files, escapedict)

    # Check if problem has been queued
    queue_len = 0
    # Flag indicating that the problem has been queued, 'msg' is length of queue
    if status == 'incomplete':
        status = 'queued'
        queue_len = msg
        msg = "Your file(s) have been submitted; as soon as your submission is graded, this message will be replaced with the grader's feedback."

    context = { 'id': eid,
                'state': status,
                'msg': msg,
                'value': value,
                'queue_len': queue_len,
                'allowed_files': allowed_files,
                'required_files': required_files,}
    html = render_template("filesubmission.html", context)
    return etree.XML(html)

_reg(filesubmission)
>>>>>>> f1542028

registry.register(TextLine)

#-----------------------------------------------------------------------------

class FileSubmission(InputTypeBase):
    """
    Upload some files (e.g. for programming assignments)
    """

    template = "filesubmission.html"
    tags = ['filesubmission']

    def setup(self):
        escapedict = {'"': '&quot;'}
        self.allowed_files  = json.dumps(self.xml.get('allowed_files', '').split())
        self.allowed_files  = saxutils.escape(self.allowed_files, escapedict)
        self.required_files = json.dumps(self.xml.get('required_files', '').split())
        self.required_files = saxutils.escape(self.required_files, escapedict)

        # Check if problem has been queued
        queue_len = 0
        # Flag indicating that the problem has been queued, 'msg' is length of queue
        if self.status == 'incomplete':
            self.status = 'queued'
            self.queue_len = self.msg
            self.msg = 'Submitted to grader.'


    def _get_render_context(self):

        context = {'id': self.id,
                   'status': self.status,
                   'msg': self.msg,
                   'value': self.value,
                   'queue_len': self.queue_len,
                   'allowed_files': self.allowed_files,
                   'required_files': self.required_files,}
        return context

registry.register(FileSubmission)


#-----------------------------------------------------------------------------

class CodeInput(InputTypeBase):
    """
    A text area input for code--uses codemirror, does syntax highlighting, special tab handling,
    etc.
    """

    template = "codeinput.html"
    tags = ['codeinput',
            'textbox',        # Old name for this.  Still supported, but deprecated.
            ]


    def setup(self):
        self.rows = self.xml.get('rows') or '30'
        self.cols = self.xml.get('cols') or '80'
        # if specified, then textline is hidden and id is stored in div of name given by hidden
        self.hidden = self.xml.get('hidden', '')

        # if no student input yet, then use the default input given by the problem
        if not self.value:
            self.value = self.xml.text

        # Check if problem has been queued
        self.queue_len = 0
        # Flag indicating that the problem has been queued, 'msg' is length of queue
        if self.status == 'incomplete':
            self.status = 'queued'
            self.queue_len = self.msg
            self.msg = 'Submitted to grader.'

        # For CodeMirror
        self.mode = self.xml.get('mode', 'python')
        self.linenumbers = self.xml.get('linenumbers', 'true')
        self.tabsize = int(self.xml.get('tabsize', '4'))

    def _get_render_context(self):

        context = {'id': self.id,
                   'value': self.value,
                   'status': self.status,
                   'msg': self.msg,
                   'mode': self.mode,
                   'linenumbers': self.linenumbers,
                   'rows': self.rows,
                   'cols': self.cols,
                   'hidden': self.hidden,
                   'tabsize': self.tabsize,
                   'queue_len': self.queue_len,
               }
        return context

registry.register(CodeInput)


#-----------------------------------------------------------------------------
class Schematic(InputTypeBase):
    """
    """

    template = "schematicinput.html"
    tags = ['schematic']

    def setup(self):
        self.height = self.xml.get('height')
        self.width = self.xml.get('width')
        self.parts = self.xml.get('parts')
        self.analyses = self.xml.get('analyses')
        self.initial_value = self.xml.get('initial_value')
        self.submit_analyses = self.xml.get('submit_analyses')


    def _get_render_context(self):

        context = {'id': self.id,
                   'value': self.value,
                   'initial_value': self.initial_value,
                   'status': self.status,
                   'width': self.width,
                   'height': self.height,
                   'parts': self.parts,
                   'analyses': self.analyses,
                   'submit_analyses': self.submit_analyses,}
        return context

registry.register(Schematic)

#-----------------------------------------------------------------------------

class ImageInput(InputTypeBase):
    """
    Clickable image as an input field.  Element should specify the image source, height,
    and width, e.g.

    <imageinput src="/static/Figures/Skier-conservation-of-energy.jpg" width="388" height="560" />

    TODO: showanswer for imageimput does not work yet - need javascript to put rectangle
    over acceptable area of image.
    """

    template = "imageinput.html"
    tags = ['imageinput']

    def setup(self):
        self.src = self.xml.get('src')
        self.height = self.xml.get('height')
        self.width = self.xml.get('width')

        # if value is of the form [x,y] then parse it and send along coordinates of previous answer
        m = re.match('\[([0-9]+),([0-9]+)]', self.value.strip().replace(' ', ''))
        if m:
            # Note: we subtract 15 to compensate for the size of the dot on the screen.
            # (which supposedly has size 30).
            (self.gx, self.gy) = [int(x) - 15 for x in m.groups()]
        else:
            (self.gx, self.gy) = (0, 0)


    def _get_render_context(self):

        context = {'id': self.id,
                   'value': self.value,
                   'height': self.height,
                   'width': self.width,
                   'src': self.src,
                   'gx': self.gx,
                   'gy': self.gy,
                   'status': self.status,    # to change (VS: to what??)
                   'msg': self.msg,         # to change
               }
        return context

registry.register(ImageInput)

#-----------------------------------------------------------------------------

class Crystallography(InputTypeBase):
    """
    An input for crystallography -- user selects 3 points on the axes, and we get a plane.

    TODO: what's the actual value format?
    """

    template = "crystallography.html"
    tags = ['crystallography']


    def setup(self):
        self.height = self.xml.get('height')
        self.width = self.xml.get('width')
        self.size = self.xml.get('size')

        # if specified, then textline is hidden and id is stored in div of name given by hidden
        self.hidden = self.xml.get('hidden', '')

        # Escape answers with quotes, so they don't crash the system!
        escapedict = {'"': '&quot;'}
        self.value = saxutils.escape(self.value, escapedict)

    def _get_render_context(self):
        context = {'id': self.id,
                   'value': self.value,
                   'status': self.status,
                   'size': self.size,
                   'msg': self.msg,
                   'hidden': self.hidden,
                   'width': self.width,
                   'height': self.height,
               }
        return context

registry.register(Crystallography)

# -------------------------------------------------------------------------

class VseprInput(InputTypeBase):
    """
    Input for molecular geometry--show possible structures, let student
    pick structure and label positions with atoms or electron pairs.
    """

    template = 'vsepr_input.html'
    tags = ['vsepr_input']

    def setup(self):
        self.height = self.xml.get('height')
        self.width = self.xml.get('width')

        # Escape answers with quotes, so they don't crash the system!
        escapedict = {'"': '&quot;'}
        self.value = saxutils.escape(self.value, escapedict)

        self.molecules = self.xml.get('molecules')
        self.geometries = self.xml.get('geometries')

    def _get_render_context(self):

        context = {'id': self.id,
                   'value': self.value,
                   'status': self.status,
                   'msg': self.msg,
                   'width': self.width,
                   'height': self.height,
                   'molecules': self.molecules,
                   'geometries': self.geometries,
               }
        return context

registry.register(VseprInput)

#--------------------------------------------------------------------------------


class ChemicalEquationInput(InputTypeBase):
    """
    An input type for entering chemical equations.  Supports live preview.

    Example:

    <chemicalequationinput size="50"/>

    options: size -- width of the textbox.
    """

    template = "chemicalequationinput.html"
    tags = ['chemicalequationinput']

    def setup(self):
        self.size = self.xml.get('size', '20')

    def _get_render_context(self):
        context = {
            'id': self.id,
            'value': self.value,
            'status': self.status,
            'size': self.size,
            'previewer': '/static/js/capa/chemical_equation_preview.js',
            }
        return context

registry.register(ChemicalEquationInput)<|MERGE_RESOLUTION|>--- conflicted
+++ resolved
@@ -351,7 +351,6 @@
 
 
 
-<<<<<<< HEAD
     def _get_render_context(self):
         # Escape answers with quotes, so they don't crash the system!
         escapedict = {'"': '&quot;'}
@@ -368,39 +367,6 @@
                    'preprocessor': self.preprocessor,
                }
         return context
-=======
-#-----------------------------------------------------------------------------
-def filesubmission(element, value, status, render_template, msg=''):
-    '''
-    Upload a single file (e.g. for programming assignments)
-    '''
-    eid = element.get('id')
-    escapedict = {'"': '&quot;'}
-    allowed_files  = json.dumps(element.get('allowed_files', '').split())
-    allowed_files  = saxutils.escape(allowed_files, escapedict)
-    required_files = json.dumps(element.get('required_files', '').split())
-    required_files = saxutils.escape(required_files, escapedict)
-
-    # Check if problem has been queued
-    queue_len = 0
-    # Flag indicating that the problem has been queued, 'msg' is length of queue
-    if status == 'incomplete':
-        status = 'queued'
-        queue_len = msg
-        msg = "Your file(s) have been submitted; as soon as your submission is graded, this message will be replaced with the grader's feedback."
-
-    context = { 'id': eid,
-                'state': status,
-                'msg': msg,
-                'value': value,
-                'queue_len': queue_len,
-                'allowed_files': allowed_files,
-                'required_files': required_files,}
-    html = render_template("filesubmission.html", context)
-    return etree.XML(html)
-
-_reg(filesubmission)
->>>>>>> f1542028
 
 registry.register(TextLine)
 
@@ -414,6 +380,10 @@
     template = "filesubmission.html"
     tags = ['filesubmission']
 
+    # pulled out for testing
+    submitted_msg = ("Your file(s) have been submitted; as soon as your submission is"
+                     " graded, this message will be replaced with the grader's feedback.")
+    
     def setup(self):
         escapedict = {'"': '&quot;'}
         self.allowed_files  = json.dumps(self.xml.get('allowed_files', '').split())
@@ -427,8 +397,7 @@
         if self.status == 'incomplete':
             self.status = 'queued'
             self.queue_len = self.msg
-            self.msg = 'Submitted to grader.'
-
+            self.msg = FileSubmission.submitted_msg
 
     def _get_render_context(self):
 
