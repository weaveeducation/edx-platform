--- conflicted
+++ resolved
@@ -86,8 +86,6 @@
                       MetadataOnlyEditingDescriptor,
                       RawDescriptor):
     module_class = VideoModule
-<<<<<<< HEAD
-    stores_state = True
     template_dir_name = "video"
 
     @property
@@ -187,7 +185,4 @@
             hours=obj_time.tm_hour,
             minutes=obj_time.tm_min,
             seconds=obj_time.tm_sec
-        ).total_seconds()
-=======
-    template_dir_name = "video"
->>>>>>> 1ef29053
+        ).total_seconds()