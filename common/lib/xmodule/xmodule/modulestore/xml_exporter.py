--- conflicted
+++ resolved
@@ -28,30 +28,12 @@
     # export the course updates
     export_extra_content(export_fs, modulestore, course_location, 'course_info', 'info', '.html')
 
-<<<<<<< HEAD
-  # export the grading policy
-  policies_dir = export_fs.makeopendir('policies')
-  course_run_policy_dir = policies_dir.makeopendir(course.location.name)
-  with course_run_policy_dir.open('grading_policy.json', 'w') as grading_policy:
-    grading_policy.write(dumps(course.grading_policy))
-
-
-def export_extra_content(export_fs, modulestore, course_location, category_type, dirname, file_suffix=''):
-  query_loc = Location('i4x', course_location.org, course_location.course, category_type, None)
-  items = modulestore.get_items(query_loc)
-
-  if len(items) > 0:
-    item_dir = export_fs.makeopendir(dirname)
-    for item in items:
-      with item_dir.open(item.location.name + file_suffix, 'w') as item_file:
-        item_file.write(item.data.encode('utf8'))
-=======
     # export the grading policy
     policies_dir = export_fs.makeopendir('policies')
     course_run_policy_dir = policies_dir.makeopendir(course.location.name)
     if 'grading_policy' in course.definition['data']:
         with course_run_policy_dir.open('grading_policy.json', 'w') as grading_policy:
-            grading_policy.write(dumps(course.definition['data']['grading_policy']))
+            grading_policy.write(dumps(course.grading_policy))
 
     # export all of the course metadata in policy.json
     with course_run_policy_dir.open('policy.json', 'w') as course_policy:
@@ -68,5 +50,4 @@
         item_dir = export_fs.makeopendir(dirname)
         for item in items:
             with item_dir.open(item.location.name + file_suffix, 'w') as item_file:
-                item_file.write(item.definition['data'].encode('utf8'))
->>>>>>> 9d2a2cbc
+                item_file.write(item.data.encode('utf8'))