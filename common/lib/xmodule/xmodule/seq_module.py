--- conflicted
+++ resolved
@@ -106,10 +106,7 @@
         display_name=_("When the section is completed return the user to the course outline"),
         default=False,
         scope=Scope.settings,
-<<<<<<< HEAD
         help=_("When the section is completed return the user to the course outline"),
-=======
-        help=_("After finish section return user back to course outline"),
 
     )
 
@@ -118,7 +115,6 @@
         default=False,
         scope=Scope.settings,
         help=_("Do not display in course outline")
->>>>>>> cea24a18
     )
 
 
