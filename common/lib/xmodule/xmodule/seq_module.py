"""
xModule implementation of a learning sequence
"""

# pylint: disable=abstract-method
import collections
import json
import logging
from datetime import datetime

from lxml import etree
from opaque_keys.edx.keys import UsageKey
from pkg_resources import resource_string
from pytz import UTC
from six import text_type
from web_fragments.fragment import Fragment
from xblock.completable import XBlockCompletionMode
from xblock.core import XBlock
from xblock.fields import Boolean, Integer, List, Scope, String

from .exceptions import NotFoundError
from .fields import Date
from .mako_module import MakoModuleDescriptor
from .progress import Progress
from .x_module import STUDENT_VIEW, XModule
from .xml_module import XmlDescriptor

log = logging.getLogger(__name__)

try:
    import newrelic.agent
except ImportError:
    newrelic = None  # pylint: disable=invalid-name

# HACK: This shouldn't be hard-coded to two types
# OBSOLETE: This obsoletes 'type'
class_priority = ['video', 'problem']

# Make '_' a no-op so we can scrape strings. Using lambda instead of
#  `django.utils.translation.ugettext_noop` because Django cannot be imported in this file
_ = lambda text: text


class SequenceFields(object):
    has_children = True
    completion_mode = XBlockCompletionMode.AGGREGATOR

    # NOTE: Position is 1-indexed.  This is silly, but there are now student
    # positions saved on prod, so it's not easy to fix.
    position = Integer(help="Last tab viewed in this sequence", scope=Scope.user_state)

    due = Date(
        display_name=_("Due Date"),
        help=_("Enter the date by which problems are due."),
        scope=Scope.settings,
    )

    hide_after_due = Boolean(
        display_name=_("Hide sequence content After Due Date"),
        help=_(
            "If set, the sequence content is hidden for non-staff users after the due date has passed."
        ),
        default=False,
        scope=Scope.settings,
    )

    is_entrance_exam = Boolean(
        display_name=_("Is Entrance Exam"),
        help=_(
            "Tag this course module as an Entrance Exam. "
            "Note, you must enable Entrance Exams for this course setting to take effect."
        ),
        default=False,
        scope=Scope.settings,
    )

    top_of_course_outline = Boolean(
        display_name=_("Attach at the top of the course outline"),
        default=False,
        scope=Scope.settings,
        help=_("Attach at the top of the course outline"),
    )

    course_outline_path_to_icon = String(
        display_name=_("Course outline: path to the icon"),
        default="",
        scope=Scope.settings,
        help=_("Course outline: path to the icon"),
    )

    course_outline_description = String(
        display_name=_("Course outline: description"),
        default="",
        scope=Scope.settings,
        help=_("Course outline: description"),
    )

    course_outline_button_title = String(
        display_name=_("Course outline: button title"),
        default="",
        scope=Scope.settings,
        help=_("Course outline: button title"),
    )

    after_finish_return_to_course_outline = Boolean(
<<<<<<< HEAD
        display_name=_("When the section is completed return the user to the course outline"),
        default=False,
        scope=Scope.settings,
        help=_("When the section is completed return the user to the course outline"),
=======
        display_name=_("After finish section return user back to course outline"),
        default=False,
        scope=Scope.settings,
        help=_("After finish section return user back to course outline"),
>>>>>>> b5c8b1c4
    )


class ProctoringFields(object):
    """
    Fields that are specific to Proctored or Timed Exams
    """
    is_time_limited = Boolean(
        display_name=_("Is Time Limited"),
        help=_(
            "This setting indicates whether students have a limited time"
            " to view or interact with this courseware component."
        ),
        default=False,
        scope=Scope.settings,
    )

    default_time_limit_minutes = Integer(
        display_name=_("Time Limit in Minutes"),
        help=_(
            "The number of minutes available to students for viewing or interacting with this courseware component."
        ),
        default=None,
        scope=Scope.settings,
    )

    is_proctored_enabled = Boolean(
        display_name=_("Is Proctoring Enabled"),
        help=_(
            "This setting indicates whether this exam is a proctored exam."
        ),
        default=False,
        scope=Scope.settings,
    )

    exam_review_rules = String(
        display_name=_("Software Secure Review Rules"),
        help=_(
            "This setting indicates what rules the proctoring team should follow when viewing the videos."
        ),
        default='',
        scope=Scope.settings,
    )

    is_practice_exam = Boolean(
        display_name=_("Is Practice Exam"),
        help=_(
            "This setting indicates whether this exam is for testing purposes only. Practice exams are not verified."
        ),
        default=False,
        scope=Scope.settings,
    )

    def _get_course(self):
        """
        Return course by course id.
        """
        return self.descriptor.runtime.modulestore.get_course(self.course_id)  # pylint: disable=no-member

    @property
    def is_timed_exam(self):
        """
        Alias the permutation of above fields that corresponds to un-proctored timed exams
        to the more clearly-named is_timed_exam
        """
        return not self.is_proctored_enabled and not self.is_practice_exam and self.is_time_limited

    @property
    def is_proctored_exam(self):
        """ Alias the is_proctored_enabled field to the more legible is_proctored_exam """
        return self.is_proctored_enabled

    @property
    def allow_proctoring_opt_out(self):
        """
        Returns true if the learner should be given the option to choose between
        taking a proctored exam, or opting out to take the exam without proctoring.
        """
        return self._get_course().allow_proctoring_opt_out

    @is_proctored_exam.setter
    def is_proctored_exam(self, value):
        """ Alias the is_proctored_enabled field to the more legible is_proctored_exam """
        self.is_proctored_enabled = value


@XBlock.wants('proctoring')
@XBlock.wants('verification')
@XBlock.wants('gating')
@XBlock.wants('credit')
@XBlock.wants('completion')
@XBlock.needs('user')
@XBlock.needs('bookmarks')
class SequenceModule(SequenceFields, ProctoringFields, XModule):
    """
    Layout module which lays out content in a temporal sequence
    """
    js = {
        'js': [resource_string(__name__, 'js/src/sequence/display.js')],
    }
    css = {
        'scss': [resource_string(__name__, 'css/sequence/display.scss')],
    }
    js_module_name = "Sequence"

    def __init__(self, *args, **kwargs):
        super(SequenceModule, self).__init__(*args, **kwargs)

        # If position is specified in system, then use that instead.
        position = getattr(self.system, 'position', None)
        if position is not None:
            assert isinstance(position, int)
            self.position = self.system.position

    def get_progress(self):
        ''' Return the total progress, adding total done and total available.
        (assumes that each submodule uses the same "units" for progress.)
        '''
        # TODO: Cache progress or children array?
        children = self.get_children()
        progresses = [child.get_progress() for child in children]
        progress = reduce(Progress.add_counts, progresses, None)
        return progress

    def handle_ajax(self, dispatch, data):  # TODO: bounds checking
        ''' get = request.POST instance '''
        if dispatch == 'goto_position':
            # set position to default value if either 'position' argument not
            # found in request or it is a non-positive integer
            position = data.get('position', u'1')
            if position.isdigit() and int(position) > 0:
                self.position = int(position)
            else:
                self.position = 1
            return json.dumps({'success': True})

        if dispatch == 'get_completion':
            completion_service = self.runtime.service(self, 'completion')

            usage_key = data.get('usage_key', None)
            if not usage_key:
                return None
            item = self.get_child(UsageKey.from_string(usage_key))
            if not item:
                return None

            complete = completion_service.vertical_is_complete(item)
            return json.dumps({
                'complete': complete
            })
        raise NotFoundError('Unexpected dispatch type')

    @classmethod
    def verify_current_content_visibility(cls, date, hide_after_date):
        """
        Returns whether the content visibility policy passes
        for the given date and hide_after_date values and
        the current date-time.
        """
        return (
            not date or
            not hide_after_date or
            datetime.now(UTC) < date
        )

    def student_view(self, context):
        context = context or {}
        self._capture_basic_metrics()
        banner_text = None
        special_html_view = self._hidden_content_student_view(context) or self._special_exam_student_view()
        if special_html_view:
            masquerading_as_specific_student = context.get('specific_masquerade', False)
            banner_text, special_html = special_html_view
            if special_html and not masquerading_as_specific_student:
                return Fragment(special_html)
        return self._student_view(context, banner_text)

    def _special_exam_student_view(self):
        """
        Checks whether this sequential is a special exam.  If so, returns
        a banner_text or the fragment to display depending on whether
        staff is masquerading.
        """
        if self.is_time_limited:
            special_exam_html = self._time_limited_student_view()
            if special_exam_html:
                banner_text = _("This exam is hidden from the learner.")
                return banner_text, special_exam_html

    def _hidden_content_student_view(self, context):
        """
        Checks whether the content of this sequential is hidden from the
        runtime user. If so, returns a banner_text or the fragment to
        display depending on whether staff is masquerading.
        """
        course = self._get_course()
        if not self._can_user_view_content(course):
            if course.self_paced:
                banner_text = _("Because the course has ended, this assignment is hidden from the learner.")
            else:
                banner_text = _("Because the due date has passed, this assignment is hidden from the learner.")

            hidden_content_html = self.system.render_template(
                'hidden_content.html',
                {
                    'self_paced': course.self_paced,
                    'progress_url': context.get('progress_url'),
                }
            )

            return banner_text, hidden_content_html

    def _can_user_view_content(self, course):
        """
        Returns whether the runtime user can view the content
        of this sequential.
        """
        hidden_date = course.end if course.self_paced else self.due
        return (
            self.runtime.user_is_staff or
            self.verify_current_content_visibility(hidden_date, self.hide_after_due)
        )

    def is_user_authenticated(self, context):
        # NOTE (CCB): We default to true to maintain the behavior in place prior to allowing anonymous access access.
        return context.get('user_authenticated', True)

    def _student_view(self, context, banner_text=None):
        """
        Returns the rendered student view of the content of this
        sequential.  If banner_text is given, it is added to the
        content.
        """
        display_items = self.get_display_items()
        self._update_position(context, len(display_items))
        prereq_met = True
        prereq_meta_info = {}

        if self._required_prereq():
            if self.runtime.user_is_staff:
                banner_text = _('This subsection is unlocked for learners when they meet the prerequisite requirements.')
            else:
                # check if prerequisite has been met
                prereq_met, prereq_meta_info = self._compute_is_prereq_met(True)
        if prereq_met and not self._is_gate_fulfilled():
            banner_text = _('This section is a prerequisite. You must complete this section in order to unlock additional content.')

        fragment = Fragment()
        params = {
            'items': self._render_student_view_for_items(context, display_items, fragment) if prereq_met else [],
            'element_id': self.location.html_id(),
            'item_id': text_type(self.location),
            'position': self.position,
            'tag': self.location.block_type,
            'ajax_url': self.system.ajax_url,
            'next_url': context.get('next_url'),
            'prev_url': context.get('prev_url'),
            'banner_text': banner_text,
            'disable_navigation': not self.is_user_authenticated(context),
            'gated_content': self._get_gated_content_info(prereq_met, prereq_meta_info),
            'enable_new_carousel_view': context.get('enable_new_carousel_view'),
            'after_finish_return_to_course_outline': 1 if self.after_finish_return_to_course_outline else 0,
            'course_id': str(self.course_id)
        }
        fragment.add_content(self.system.render_template("seq_module.html", params))

        self._capture_full_seq_item_metrics(display_items)
        self._capture_current_unit_metrics(display_items)

        return fragment

    def _get_gated_content_info(self, prereq_met, prereq_meta_info):
        """
        Returns a dict of information about gated_content context
        """
        gated_content = {}
        gated_content['gated'] = not prereq_met
        gated_content['prereq_url'] = prereq_meta_info['url'] if not prereq_met else None
        gated_content['prereq_section_name'] = prereq_meta_info['display_name'] if not prereq_met else None
        gated_content['gated_section_name'] = self.display_name

        return gated_content

    def _is_gate_fulfilled(self):
        """
        Determines if this section is a prereq and has any unfulfilled milestones.

        Returns:
            True if section has no unfufilled milestones or is not a prerequisite.
            False otherwise
        """
        gating_service = self.runtime.service(self, 'gating')
        if gating_service:
            fulfilled = gating_service.is_gate_fulfilled(
                self.course_id, self.location, self.runtime.user_id
            )
            return fulfilled

        return True

    def _required_prereq(self):
        """
        Checks whether a prerequisite is required for this Section

        Returns:
            milestone if a prereq is required, None otherwise
        """
        gating_service = self.runtime.service(self, 'gating')
        if gating_service:
            milestone = gating_service.required_prereq(
                self.course_id, self.location, 'requires'
            )
            return milestone

        return None

    def _compute_is_prereq_met(self, recalc_on_unmet):
        """
        Evaluate if the user has completed the prerequisite

        Arguments:
            recalc_on_unmet: Recalculate the subsection grade if prereq has not yet been met

        Returns:
            tuple: True|False,
            prereq_meta_info = { 'url': prereq_url, 'display_name': prereq_name}
        """
        gating_service = self.runtime.service(self, 'gating')
        if gating_service:
            return gating_service.compute_is_prereq_met(self.location, self.runtime.user_id, recalc_on_unmet)

        return True, {}

    def _update_position(self, context, number_of_display_items):
        """
        Update the user's sequential position given the context and the
        number_of_display_items
        """

        position = context.get('position')
        if position:
            self.position = position

        # If we're rendering this sequence, but no position is set yet,
        # or exceeds the length of the displayable items,
        # default the position to the first element
        if context.get('requested_child') == 'first':
            self.position = 1
        elif context.get('requested_child') == 'last':
            self.position = number_of_display_items or 1
        elif self.position is None or self.position > number_of_display_items:
            self.position = 1

    def _render_student_view_for_items(self, context, display_items, fragment):
        """
        Updates the given fragment with rendered student views of the given
        display_items.  Returns a list of dict objects with information about
        the given display_items.
        """
        is_user_authenticated = self.is_user_authenticated(context)
        bookmarks_service = self.runtime.service(self, 'bookmarks')
        completion_service = self.runtime.service(self, 'completion')
        context['username'] = self.runtime.service(self, 'user').get_current_user().opt_attrs.get(
            'edx-platform.username')
        display_names = [
            self.get_parent().display_name_with_default,
            self.display_name_with_default
        ]
        contents = []
        for item in display_items:
            # NOTE (CCB): This seems like a hack, but I don't see a better method of determining the type/category.
            item_type = item.get_icon_class()
            usage_id = item.scope_ids.usage_id

            if item_type == 'problem' and not is_user_authenticated:
                log.info(
                    'Problem [%s] was not rendered because anonymous access is not allowed for graded content',
                    usage_id
                )
                continue

            show_bookmark_button = False
            is_bookmarked = False

            if is_user_authenticated:
                show_bookmark_button = True
                is_bookmarked = bookmarks_service.is_bookmarked(usage_key=usage_id)

            context['show_bookmark_button'] = context.get('show_bookmark_button', show_bookmark_button)
            context['bookmarked'] = is_bookmarked

            rendered_item = item.render(STUDENT_VIEW, context)
            fragment.add_fragment_resources(rendered_item)

            iteminfo = {
                'content': rendered_item.content,
                'page_title': getattr(item, 'tooltip_title', ''),
                'type': item_type,
                'id': text_type(usage_id),
                'bookmarked': is_bookmarked,
                'path': " > ".join(display_names + [item.display_name_with_default]),
                'graded': item.graded
            }

            if is_user_authenticated:
                if item.location.block_type == 'vertical':
                    iteminfo['complete'] = completion_service.vertical_is_complete(item)

            contents.append(iteminfo)

        return contents

    def _locations_in_subtree(self, node):
        """
        The usage keys for all descendants of an XBlock/XModule as a flat list.

        Includes the location of the node passed in.
        """
        stack = [node]
        locations = []

        while stack:
            curr = stack.pop()
            locations.append(curr.location)
            if curr.has_children:
                stack.extend(curr.get_children())

        return locations

    def _capture_basic_metrics(self):
        """
        Capture basic information about this sequence in New Relic.
        """
        if not newrelic:
            return
        newrelic.agent.add_custom_parameter('seq.block_id', unicode(self.location))
        newrelic.agent.add_custom_parameter('seq.display_name', self.display_name or '')
        newrelic.agent.add_custom_parameter('seq.position', self.position)
        newrelic.agent.add_custom_parameter('seq.is_time_limited', self.is_time_limited)

    def _capture_full_seq_item_metrics(self, display_items):
        """
        Capture information about the number and types of XBlock content in
        the sequence as a whole. We send this information to New Relic so that
        we can do better performance analysis of courseware.
        """
        if not newrelic:
            return
        # Basic count of the number of Units (a.k.a. VerticalBlocks) we have in
        # this learning sequence
        newrelic.agent.add_custom_parameter('seq.num_units', len(display_items))

        # Count of all modules (leaf nodes) in this sequence (e.g. videos,
        # problems, etc.) The units (verticals) themselves are not counted.
        all_item_keys = self._locations_in_subtree(self)
        newrelic.agent.add_custom_parameter('seq.num_items', len(all_item_keys))

        # Count of all modules by block_type (e.g. "video": 2, "discussion": 4)
        block_counts = collections.Counter(usage_key.block_type for usage_key in all_item_keys)
        for block_type, count in block_counts.items():
            newrelic.agent.add_custom_parameter('seq.block_counts.{}'.format(block_type), count)

    def _capture_current_unit_metrics(self, display_items):
        """
        Capture information about the current selected Unit within the Sequence.
        """
        if not newrelic:
            return
        # Positions are stored with indexing starting at 1. If we get into a
        # weird state where the saved position is out of bounds (e.g. the
        # content was changed), avoid going into any details about this unit.
        if 1 <= self.position <= len(display_items):
            # Basic info about the Unit...
            current = display_items[self.position - 1]
            newrelic.agent.add_custom_parameter('seq.current.block_id', unicode(current.location))
            newrelic.agent.add_custom_parameter('seq.current.display_name', current.display_name or '')

            # Examining all items inside the Unit (or split_test, conditional, etc.)
            child_locs = self._locations_in_subtree(current)
            newrelic.agent.add_custom_parameter('seq.current.num_items', len(child_locs))
            curr_block_counts = collections.Counter(usage_key.block_type for usage_key in child_locs)
            for block_type, count in curr_block_counts.items():
                newrelic.agent.add_custom_parameter('seq.current.block_counts.{}'.format(block_type), count)

    def _time_limited_student_view(self):
        """
        Delegated rendering of a student view when in a time
        limited view. This ultimately calls down into edx_proctoring
        pip installed djangoapp
        """

        # None = no overridden view rendering
        view_html = None

        proctoring_service = self.runtime.service(self, 'proctoring')
        credit_service = self.runtime.service(self, 'credit')
        verification_service = self.runtime.service(self, 'verification')

        # Is this sequence designated as a Timed Examination, which includes
        # Proctored Exams
        feature_enabled = (
            proctoring_service and
            credit_service and
            self.is_time_limited
        )
        if feature_enabled:
            user_id = self.runtime.user_id
            user_role_in_course = 'staff' if self.runtime.user_is_staff else 'student'
            course_id = self.runtime.course_id
            content_id = self.location

            context = {
                'display_name': self.display_name,
                'default_time_limit_mins': (
                    self.default_time_limit_minutes if
                    self.default_time_limit_minutes else 0
                ),
                'is_practice_exam': self.is_practice_exam,
                'allow_proctoring_opt_out': self.allow_proctoring_opt_out,
                'due_date': self.due
            }

            # inject the user's credit requirements and fulfillments
            if credit_service:
                credit_state = credit_service.get_credit_state(user_id, course_id)
                if credit_state:
                    context.update({
                        'credit_state': credit_state
                    })

            # inject verification status
            if verification_service:
                verification_status = verification_service.get_status(user_id)
                context.update({
                    'verification_status': verification_status['status'],
                    'reverify_url': verification_service.reverify_url(),
                })

            # See if the edx-proctoring subsystem wants to present
            # a special view to the student rather
            # than the actual sequence content
            #
            # This will return None if there is no
            # overridden view to display given the
            # current state of the user
            view_html = proctoring_service.get_student_view(
                user_id=user_id,
                course_id=course_id,
                content_id=content_id,
                context=context,
                user_role=user_role_in_course
            )

        return view_html

    def get_icon_class(self):
        child_classes = set(child.get_icon_class()
                            for child in self.get_children())
        new_class = 'other'
        for c in class_priority:
            if c in child_classes:
                new_class = c
        return new_class


class SequenceDescriptor(SequenceFields, ProctoringFields, MakoModuleDescriptor, XmlDescriptor):
    """
    A Sequence's Descriptor object
    """
    mako_template = 'widgets/sequence-edit.html'
    module_class = SequenceModule
    resources_dir = None

    show_in_read_only_mode = True

    js = {
        'js': [resource_string(__name__, 'js/src/sequence/edit.js')],
    }
    js_module_name = "SequenceDescriptor"

    @classmethod
    def definition_from_xml(cls, xml_object, system):
        children = []
        for child in xml_object:
            try:
                child_block = system.process_xml(etree.tostring(child, encoding='unicode'))
                children.append(child_block.scope_ids.usage_id)
            except Exception as e:
                log.exception("Unable to load child when parsing Sequence. Continuing...")
                if system.error_tracker is not None:
                    system.error_tracker(u"ERROR: {0}".format(e))
                continue
        return {}, children

    def definition_to_xml(self, resource_fs):
        xml_object = etree.Element('sequential')
        for child in self.get_children():
            self.runtime.add_block_as_child_node(child, xml_object)
        return xml_object

    @property
    def non_editable_metadata_fields(self):
        """
        `is_entrance_exam` should not be editable in the Studio settings editor.
        """
        non_editable_fields = super(SequenceDescriptor, self).non_editable_metadata_fields
        non_editable_fields.append(self.fields['is_entrance_exam'])
        return non_editable_fields

    def index_dictionary(self):
        """
        Return dictionary prepared with module content and type for indexing.
        """
        # return key/value fields in a Python dict object
        # values may be numeric / string or dict
        # default implementation is an empty dict
        xblock_body = super(SequenceDescriptor, self).index_dictionary()
        html_body = {
            "display_name": self.display_name,
        }
        if "content" in xblock_body:
            xblock_body["content"].update(html_body)
        else:
            xblock_body["content"] = html_body
        xblock_body["content_type"] = "Sequence"

        return xblock_body


class HighlightsFields(object):
    """Only Sections have summaries now, but we may expand that later."""
    highlights = List(
        help=_("A list summarizing what students should look forward to in this section."),
        scope=Scope.settings
    )


class SectionModule(HighlightsFields, SequenceModule):
    """Module for a Section/Chapter."""


class SectionDescriptor(HighlightsFields, SequenceDescriptor):
    """Descriptor for a Section/Chapter."""
    module_class = SectionModule<|MERGE_RESOLUTION|>--- conflicted
+++ resolved
@@ -103,17 +103,10 @@
     )
 
     after_finish_return_to_course_outline = Boolean(
-<<<<<<< HEAD
-        display_name=_("When the section is completed return the user to the course outline"),
-        default=False,
-        scope=Scope.settings,
-        help=_("When the section is completed return the user to the course outline"),
-=======
         display_name=_("After finish section return user back to course outline"),
         default=False,
         scope=Scope.settings,
         help=_("After finish section return user back to course outline"),
->>>>>>> b5c8b1c4
     )
 
 
