--- conflicted
+++ resolved
@@ -382,8 +382,6 @@
         return min(mode.min_price for mode in modes if mode.currency == currency)
 
     @classmethod
-<<<<<<< HEAD
-=======
     def get_certificate_display(cls, mode, verification_status):
         """
          on the basis of mode and verification status make certificate display html strings and css class.
@@ -469,7 +467,6 @@
         return mode
 
     @classmethod
->>>>>>> c6c897aa
     def has_professional_mode(cls, modes_dict):
         """
         check the course mode is profession or no-id-professional
