"""
Student Views
"""

import datetime
import json
import logging
import uuid
import warnings
import time
import platform
import jwt
from collections import defaultdict, namedtuple
from urlparse import parse_qs, urlsplit, urlunsplit, urlparse

import analytics
import edx_oauth2_provider
from django.conf import settings
from django.contrib import messages
from django.contrib.auth import authenticate, login, logout
from django.contrib.auth.decorators import login_required
from django.contrib.auth.models import AnonymousUser, User
from django.contrib.auth.views import password_reset_confirm
from django.core import mail
from django.core.exceptions import PermissionDenied
from django.core.context_processors import csrf
from django.core.exceptions import ObjectDoesNotExist, PermissionDenied
from django.core.urlresolvers import NoReverseMatch, reverse, reverse_lazy
from django.core.validators import ValidationError, validate_email
from django.db import IntegrityError, transaction
from django.db.models.signals import post_save
from django.dispatch import Signal, receiver
from django.http import Http404, HttpResponse, HttpResponseBadRequest, HttpResponseForbidden
from django.shortcuts import redirect
from django.template.response import TemplateResponse
from django.utils.encoding import force_bytes, force_text
from django.utils.http import base36_to_int, is_safe_url, urlencode, urlsafe_base64_encode
from django.utils.translation import ugettext as _
from django.utils.translation import get_language, ungettext
from django.views.decorators.csrf import csrf_exempt, ensure_csrf_cookie
from django.views.decorators.http import require_GET, require_POST
from django.views.generic import TemplateView
from ipware.ip import get_ip
from opaque_keys import InvalidKeyError
from opaque_keys.edx.keys import CourseKey
from opaque_keys.edx.locations import SlashSeparatedCourseKey
from opaque_keys.edx.locator import CourseLocator
from provider.oauth2.models import Client
from pytz import UTC
from ratelimitbackend.exceptions import RateLimitException
from requests import HTTPError
from social_core.backends import oauth as social_oauth
from social_core.exceptions import AuthAlreadyAssociated, AuthException
from social_django import utils as social_utils

import dogstats_wrapper as dog_stats_api
import openedx.core.djangoapps.external_auth.views
import third_party_auth
import track.views
from bulk_email.models import BulkEmailFlag, Optout  # pylint: disable=import-error
from certificates.api import get_certificate_url, has_html_certificates_enabled  # pylint: disable=import-error
from certificates.models import (  # pylint: disable=import-error
    CertificateStatuses,
    GeneratedCertificate,
    certificate_status_for_student
)
from course_modes.models import CourseMode
from courseware.access import has_access
from courseware.courses import get_courses, sort_by_announcement, sort_by_start_date  # pylint: disable=import-error
from django_comment_common.models import assign_role
from edxmako.shortcuts import render_to_response, render_to_string
from eventtracking import tracker
from lms.djangoapps.commerce.utils import EcommerceService  # pylint: disable=import-error
from lms.djangoapps.grades.new.course_grade_factory import CourseGradeFactory
from lms.djangoapps.verify_student.models import SoftwareSecurePhotoVerification  # pylint: disable=import-error
# Note that this lives in LMS, so this dependency should be refactored.
from notification_prefs.views import enable_notifications
from openedx.core.djangoapps import monitoring_utils
from openedx.core.djangoapps.catalog.utils import get_programs_with_type
from openedx.core.djangoapps.credit.email_utils import get_credit_provider_display_names, make_providers_strings
from openedx.core.djangoapps.embargo import api as embargo_api
from openedx.core.djangoapps.external_auth.login_and_register import login as external_auth_login
from openedx.core.djangoapps.external_auth.login_and_register import register as external_auth_register
from openedx.core.djangoapps.external_auth.models import ExternalAuthMap
from openedx.core.djangoapps.lang_pref import LANGUAGE_KEY
from openedx.core.djangoapps.programs.models import ProgramsApiConfig
from openedx.core.djangoapps.programs.utils import ProgramProgressMeter
from openedx.core.djangoapps.site_configuration import helpers as configuration_helpers
from openedx.core.djangoapps.theming import helpers as theming_helpers
from openedx.core.djangoapps.user_api.preferences import api as preferences_api
from openedx.core.djangolib.markup import HTML
from openedx.features.course_experience import course_home_url_name
from openedx.features.enterprise_support.api import get_dashboard_consent_notification
from shoppingcart.api import order_history
from shoppingcart.models import CourseRegistrationCode, DonationConfiguration
from student.cookies import delete_logged_in_cookies, set_logged_in_cookies, set_user_info_cookie
from student.forms import AccountCreationForm, PasswordResetFormNoActive, get_registration_extension_form
from student.helpers import (
    DISABLE_UNENROLL_CERT_STATES,
    auth_pipeline_urls,
    check_verify_status_by_course,
    destroy_oauth_tokens,
    get_next_url_for_login_page
)
from student.models import (
    ALLOWEDTOENROLL_TO_ENROLLED,
    CourseAccessRole,
    CourseEnrollment,
    CourseEnrollmentAllowed,
    CourseEnrollmentAttribute,
    DashboardConfiguration,
    LinkedInAddToProfileConfiguration,
    LoginFailures,
    LogoutViewConfiguration,
    ManualEnrollmentAudit,
    PasswordHistory,
    PendingEmailChange,
    Registration,
    RegistrationCookieConfiguration,
    UserAttribute,
    UserProfile,
    UserSignupSource,
    UserStanding,
    anonymous_id_for_user,
    create_comments_service_user,
    unique_id_for_user
)
from student.tasks import send_activation_email
from third_party_auth import pipeline, provider
from util.bad_request_rate_limiter import BadRequestRateLimiter
from util.db import outer_atomic
from util.json_request import JsonResponse
from util.milestones_helpers import get_pre_requisite_courses_not_completed
from util.password_policy_validators import validate_password_strength
from xmodule.modulestore.django import modulestore

from credo.auth_helper import CredoIpHelper
from credo.api_client import ApiRequestError

log = logging.getLogger("edx.student")
log_json = logging.getLogger("credo_json")

AUDIT_LOG = logging.getLogger("audit")
ReverifyInfo = namedtuple('ReverifyInfo', 'course_id course_name course_number date status display')  # pylint: disable=invalid-name
SETTING_CHANGE_INITIATED = 'edx.user.settings.change_initiated'
# Used as the name of the user attribute for tracking affiliate registrations
REGISTRATION_AFFILIATE_ID = 'registration_affiliate_id'
REGISTRATION_UTM_PARAMETERS = {
    'utm_source': 'registration_utm_source',
    'utm_medium': 'registration_utm_medium',
    'utm_campaign': 'registration_utm_campaign',
    'utm_term': 'registration_utm_term',
    'utm_content': 'registration_utm_content',
}
REGISTRATION_UTM_CREATED_AT = 'registration_utm_created_at'
# used to announce a registration
REGISTER_USER = Signal(providing_args=["user", "profile"])

# Disable this warning because it doesn't make sense to completely refactor tests to appease Pylint
# pylint: disable=logging-format-interpolation


def csrf_token(context):
    """A csrf token that can be included in a form."""
    token = context.get('csrf_token', '')
    if token == 'NOTPROVIDED':
        return ''
    return (u'<div style="display:none"><input type="hidden"'
            ' name="csrfmiddlewaretoken" value="%s" /></div>' % (token))


# NOTE: This view is not linked to directly--it is called from
# branding/views.py:index(), which is cached for anonymous users.
# This means that it should always return the same thing for anon
# users. (in particular, no switching based on query params allowed)
def index(request, extra_context=None, user=AnonymousUser()):
    """
    Render the edX main page.

    extra_context is used to allow immediate display of certain modal windows, eg signup,
    as used by external_auth.
    """
    if extra_context is None:
        extra_context = {}

    courses = get_courses(user)

    if configuration_helpers.get_value(
            "ENABLE_COURSE_SORTING_BY_START_DATE",
            settings.FEATURES["ENABLE_COURSE_SORTING_BY_START_DATE"],
    ):
        courses = sort_by_start_date(courses)
    else:
        courses = sort_by_announcement(courses)

    context = {'courses': courses}

    context['homepage_overlay_html'] = configuration_helpers.get_value('homepage_overlay_html')

    # This appears to be an unused context parameter, at least for the master templates...
    context['show_partners'] = configuration_helpers.get_value('show_partners', True)

    # TO DISPLAY A YOUTUBE WELCOME VIDEO
    # 1) Change False to True
    context['show_homepage_promo_video'] = configuration_helpers.get_value('show_homepage_promo_video', False)

    # 2) Add your video's YouTube ID (11 chars, eg "123456789xX"), or specify via site configuration
    # Note: This value should be moved into a configuration setting and plumbed-through to the
    # context via the site configuration workflow, versus living here
    youtube_video_id = configuration_helpers.get_value('homepage_promo_video_youtube_id', "your-youtube-id")
    context['homepage_promo_video_youtube_id'] = youtube_video_id

    # allow for theme override of the courses list
    context['courses_list'] = theming_helpers.get_template_path('courses_list.html')

    # Insert additional context for use in the template
    context.update(extra_context)

    context['programs_list'] = get_programs_with_type(include_hidden=False)

    return render_to_response('index.html', context)


def process_survey_link(survey_link, user):
    """
    If {UNIQUE_ID} appears in the link, replace it with a unique id for the user.
    Currently, this is sha1(user.username).  Otherwise, return survey_link.
    """
    return survey_link.format(UNIQUE_ID=unique_id_for_user(user))


def cert_info(user, course_overview, course_mode):
    """
    Get the certificate info needed to render the dashboard section for the given
    student and course.

    Arguments:
        user (User): A user.
        course_overview (CourseOverview): A course.
        course_mode (str): The enrollment mode (honor, verified, audit, etc.)

    Returns:
        dict: Empty dict if certificates are disabled or hidden, or a dictionary with keys:
            'status': one of 'generating', 'ready', 'notpassing', 'processing', 'restricted'
            'show_download_url': bool
            'download_url': url, only present if show_download_url is True
            'show_disabled_download_button': bool -- true if state is 'generating'
            'show_survey_button': bool
            'survey_url': url, only if show_survey_button is True
            'grade': if status is not 'processing'
            'can_unenroll': if status allows for unenrollment
    """
    if not course_overview.may_certify():
        return {}
    return _cert_info(
        user,
        course_overview,
        certificate_status_for_student(user, course_overview.id),
        course_mode
    )


def reverification_info(statuses):
    """
    Returns reverification-related information for *all* of user's enrollments whose
    reverification status is in statuses.

    Args:
        statuses (list): a list of reverification statuses we want information for
            example: ["must_reverify", "denied"]

    Returns:
        dictionary of lists: dictionary with one key per status, e.g.
            dict["must_reverify"] = []
            dict["must_reverify"] = [some information]
    """
    reverifications = defaultdict(list)

    # Sort the data by the reverification_end_date
    for status in statuses:
        if reverifications[status]:
            reverifications[status].sort(key=lambda x: x.date)
    return reverifications


def get_course_enrollments(user, orgs_to_include, orgs_to_exclude):
    """
    Given a user, return a filtered set of his or her course enrollments.

    Arguments:
        user (User): the user in question.
        orgs_to_include (list[str]): If not None, ONLY courses of these orgs will be returned.
        orgs_to_exclude (list[str]): If orgs_to_include is not None, this
            argument is ignored. Else, courses of this org will be excluded.

    Returns:
        generator[CourseEnrollment]: a sequence of enrollments to be displayed
        on the user's dashboard.
    """
    for enrollment in CourseEnrollment.enrollments_for_user_with_overviews_preload(user):

        # If the course is missing or broken, log an error and skip it.
        course_overview = enrollment.course_overview
        if not course_overview:
            log.error(
                "User %s enrolled in broken or non-existent course %s",
                user.username,
                enrollment.course_id
            )
            continue

        # Filter out anything that is not attributed to the orgs to include.
        if orgs_to_include and course_overview.location.org not in orgs_to_include:
            continue

        # Conversely, filter out any enrollments with courses attributed to current ORG.
        elif course_overview.location.org in orgs_to_exclude:
            continue

        # Else, include the enrollment.
        else:
            yield enrollment


def _cert_info(user, course_overview, cert_status, course_mode):  # pylint: disable=unused-argument
    """
    Implements the logic for cert_info -- split out for testing.

    Arguments:
        user (User): A user.
        course_overview (CourseOverview): A course.
        course_mode (str): The enrollment mode (honor, verified, audit, etc.)
    """
    # simplify the status for the template using this lookup table
    template_state = {
        CertificateStatuses.generating: 'generating',
        CertificateStatuses.downloadable: 'ready',
        CertificateStatuses.notpassing: 'notpassing',
        CertificateStatuses.restricted: 'restricted',
        CertificateStatuses.auditing: 'auditing',
        CertificateStatuses.audit_passing: 'auditing',
        CertificateStatuses.audit_notpassing: 'auditing',
        CertificateStatuses.unverified: 'unverified',
    }

    default_status = 'processing'

    default_info = {
        'status': default_status,
        'show_disabled_download_button': False,
        'show_download_url': False,
        'show_survey_button': False,
        'can_unenroll': True,
    }

    if cert_status is None:
        return default_info

    is_hidden_status = cert_status['status'] in ('unavailable', 'processing', 'generating', 'notpassing', 'auditing')

    if course_overview.certificates_display_behavior == 'early_no_info' and is_hidden_status:
        return {}

    status = template_state.get(cert_status['status'], default_status)

    status_dict = {
        'status': status,
        'show_download_url': status == 'ready',
        'show_disabled_download_button': status == 'generating',
        'mode': cert_status.get('mode', None),
        'linked_in_url': None,
        'can_unenroll': status not in DISABLE_UNENROLL_CERT_STATES,
    }

    if (status in ('generating', 'ready', 'notpassing', 'restricted', 'auditing', 'unverified') and
            course_overview.end_of_course_survey_url is not None):
        status_dict.update({
            'show_survey_button': True,
            'survey_url': process_survey_link(course_overview.end_of_course_survey_url, user)})
    else:
        status_dict['show_survey_button'] = False

    if status == 'ready':
        # showing the certificate web view button if certificate is ready state and feature flags are enabled.
        if has_html_certificates_enabled(course_overview.id, course_overview):
            if course_overview.has_any_active_web_certificate:
                status_dict.update({
                    'show_cert_web_view': True,
                    'cert_web_view_url': get_certificate_url(course_id=course_overview.id, uuid=cert_status['uuid'])
                })
            else:
                # don't show download certificate button if we don't have an active certificate for course
                status_dict['show_download_url'] = False
        elif 'download_url' not in cert_status:
            log.warning(
                u"User %s has a downloadable cert for %s, but no download url",
                user.username,
                course_overview.id
            )
            return default_info
        else:
            status_dict['download_url'] = cert_status['download_url']

            # If enabled, show the LinkedIn "add to profile" button
            # Clicking this button sends the user to LinkedIn where they
            # can add the certificate information to their profile.
            linkedin_config = LinkedInAddToProfileConfiguration.current()

            # posting certificates to LinkedIn is not currently
            # supported in White Labels
            if linkedin_config.enabled and not theming_helpers.is_request_in_themed_site():
                status_dict['linked_in_url'] = linkedin_config.add_to_profile_url(
                    course_overview.id,
                    course_overview.display_name,
                    cert_status.get('mode'),
                    cert_status['download_url']
                )

    if status in {'generating', 'ready', 'notpassing', 'restricted', 'auditing', 'unverified'}:
        cert_grade_percent = -1
        persisted_grade_percent = -1
        persisted_grade = CourseGradeFactory().read(user, course=course_overview)
        if persisted_grade is not None:
            persisted_grade_percent = persisted_grade.percent

        if 'grade' in cert_status:
            cert_grade_percent = float(cert_status['grade'])

        if cert_grade_percent == -1 and persisted_grade_percent == -1:
            # Note: as of 11/20/2012, we know there are students in this state-- cs169.1x,
            # who need to be regraded (we weren't tracking 'notpassing' at first).
            # We can add a log.warning here once we think it shouldn't happen.
            return default_info

        status_dict['grade'] = unicode(max(cert_grade_percent, persisted_grade_percent))

    return status_dict


@ensure_csrf_cookie
def signin_user(request):
    """Deprecated. To be replaced by :class:`student_account.views.login_and_registration_form`."""
    external_auth_response = external_auth_login(request)
    if external_auth_response is not None:
        return external_auth_response
    # Determine the URL to redirect to following login:
    redirect_to = get_next_url_for_login_page(request)
    if request.user.is_authenticated():
        return redirect(redirect_to)

    third_party_auth_error = None
    for msg in messages.get_messages(request):
        if msg.extra_tags.split()[0] == "social-auth":
            # msg may or may not be translated. Try translating [again] in case we are able to:
            third_party_auth_error = _(unicode(msg))  # pylint: disable=translation-of-non-string
            break

    context = {
        'login_redirect_url': redirect_to,  # This gets added to the query string of the "Sign In" button in the header
        # Bool injected into JS to submit form if we're inside a running third-
        # party auth pipeline; distinct from the actual instance of the running
        # pipeline, if any.
        'pipeline_running': 'true' if pipeline.running(request) else 'false',
        'pipeline_url': auth_pipeline_urls(pipeline.AUTH_ENTRY_LOGIN, redirect_url=redirect_to),
        'platform_name': configuration_helpers.get_value(
            'platform_name',
            settings.PLATFORM_NAME
        ),
        'third_party_auth_error': third_party_auth_error
    }

    return render_to_response('login.html', context)


@ensure_csrf_cookie
def register_user(request, extra_context=None):
    """Deprecated. To be replaced by :class:`student_account.views.login_and_registration_form`."""
    # Determine the URL to redirect to following login:
    redirect_to = get_next_url_for_login_page(request)
    if request.user.is_authenticated():
        return redirect(redirect_to)

    external_auth_response = external_auth_register(request)
    if external_auth_response is not None:
        return external_auth_response

    context = {
        'login_redirect_url': redirect_to,  # This gets added to the query string of the "Sign In" button in the header
        'email': '',
        'name': '',
        'running_pipeline': None,
        'pipeline_urls': auth_pipeline_urls(pipeline.AUTH_ENTRY_REGISTER, redirect_url=redirect_to),
        'platform_name': configuration_helpers.get_value(
            'platform_name',
            settings.PLATFORM_NAME
        ),
        'selected_provider': '',
        'username': '',
    }

    if extra_context is not None:
        context.update(extra_context)

    if context.get("extauth_domain", '').startswith(
            openedx.core.djangoapps.external_auth.views.SHIBBOLETH_DOMAIN_PREFIX
    ):
        return render_to_response('register-shib.html', context)

    # If third-party auth is enabled, prepopulate the form with data from the
    # selected provider.
    if third_party_auth.is_enabled() and pipeline.running(request):
        running_pipeline = pipeline.get(request)
        current_provider = provider.Registry.get_from_pipeline(running_pipeline)
        if current_provider is not None:
            overrides = current_provider.get_register_form_data(running_pipeline.get('kwargs'))
            overrides['running_pipeline'] = running_pipeline
            overrides['selected_provider'] = current_provider.name
            context.update(overrides)

    return render_to_response('register.html', context)


def complete_course_mode_info(course_id, enrollment, modes=None):
    """
    We would like to compute some more information from the given course modes
    and the user's current enrollment

    Returns the given information:
        - whether to show the course upsell information
        - numbers of days until they can't upsell anymore
    """
    if modes is None:
        modes = CourseMode.modes_for_course_dict(course_id)

    mode_info = {'show_upsell': False, 'days_for_upsell': None}
    # we want to know if the user is already enrolled as verified or credit and
    # if verified is an option.
    if CourseMode.VERIFIED in modes and enrollment.mode in CourseMode.UPSELL_TO_VERIFIED_MODES:
        mode_info['show_upsell'] = True
        mode_info['verified_sku'] = modes['verified'].sku
        mode_info['verified_bulk_sku'] = modes['verified'].bulk_sku
        # if there is an expiration date, find out how long from now it is
        if modes['verified'].expiration_datetime:
            today = datetime.datetime.now(UTC).date()
            mode_info['days_for_upsell'] = (modes['verified'].expiration_datetime.date() - today).days

    return mode_info


def is_course_blocked(request, redeemed_registration_codes, course_key):
    """Checking either registration is blocked or not ."""
    blocked = False
    for redeemed_registration in redeemed_registration_codes:
        # registration codes may be generated via Bulk Purchase Scenario
        # we have to check only for the invoice generated registration codes
        # that their invoice is valid or not
        if redeemed_registration.invoice_item:
            if not redeemed_registration.invoice_item.invoice.is_valid:
                blocked = True
                # disabling email notifications for unpaid registration courses
                Optout.objects.get_or_create(user=request.user, course_id=course_key)
                log.info(
                    u"User %s (%s) opted out of receiving emails from course %s",
                    request.user.username,
                    request.user.email,
                    course_key,
                )
                track.views.server_track(
                    request,
                    "change-email1-settings",
                    {"receive_emails": "no", "course": course_key.to_deprecated_string()},
                    page='dashboard',
                )
                break

    return blocked


def generate_activation_email_context(user, registration):
    """
    Constructs a dictionary for use in activation email contexts

    Arguments:
        user (User): Currently logged-in user
        registration (Registration): Registration object for the currently logged-in user
    """
    return {
        'name': user.profile.name,
        'key': registration.activation_key,
        'lms_url': configuration_helpers.get_value('LMS_ROOT_URL', settings.LMS_ROOT_URL),
        'platform_name': configuration_helpers.get_value('PLATFORM_NAME', settings.PLATFORM_NAME),
        'support_url': configuration_helpers.get_value('SUPPORT_SITE_LINK', settings.SUPPORT_SITE_LINK),
        'support_email': configuration_helpers.get_value('CONTACT_EMAIL', settings.CONTACT_EMAIL),
    }


def compose_and_send_activation_email(user, profile, user_registration=None):
    """
    Construct all the required params and send the activation email
    through celery task

    Arguments:
        user: current logged-in user
        profile: profile object of the current logged-in user
        user_registration: registration of the current logged-in user
    """
    dest_addr = user.email
    if user_registration is None:
        user_registration = Registration.objects.get(user=user)
    context = generate_activation_email_context(user, user_registration)
    subject = render_to_string('emails/activation_email_subject.txt', context)
    # Email subject *must not* contain newlines
    subject = ''.join(subject.splitlines())
    message_for_activation = render_to_string('emails/activation_email.txt', context)
    from_address = configuration_helpers.get_value('email_from_address', settings.DEFAULT_FROM_EMAIL)
    from_address = configuration_helpers.get_value('ACTIVATION_EMAIL_FROM_ADDRESS', from_address)
    if settings.FEATURES.get('REROUTE_ACTIVATION_EMAIL'):
        dest_addr = settings.FEATURES['REROUTE_ACTIVATION_EMAIL']
        message_for_activation = ("Activation for %s (%s): %s\n" % (user, user.email, profile.name) +
                                  '-' * 80 + '\n\n' + message_for_activation)
    send_activation_email.delay(subject, message_for_activation, from_address, dest_addr)


@login_required
@ensure_csrf_cookie
def dashboard(request):
    """
    Provides the LMS dashboard view

    TODO: This is lms specific and does not belong in common code.

    Arguments:
        request: The request object.

    Returns:
        The dashboard response.

    """
    user = request.user
    if not UserProfile.objects.filter(user=user).exists():
        return redirect(reverse('account_settings'))

    platform_name = configuration_helpers.get_value("platform_name", settings.PLATFORM_NAME)
    enable_verified_certificates = configuration_helpers.get_value(
        'ENABLE_VERIFIED_CERTIFICATES',
        settings.FEATURES.get('ENABLE_VERIFIED_CERTIFICATES')
    )
    display_course_modes_on_dashboard = configuration_helpers.get_value(
        'DISPLAY_COURSE_MODES_ON_DASHBOARD',
        settings.FEATURES.get('DISPLAY_COURSE_MODES_ON_DASHBOARD', True)
    )
    activation_email_support_link = configuration_helpers.get_value(
        'ACTIVATION_EMAIL_SUPPORT_LINK', settings.ACTIVATION_EMAIL_SUPPORT_LINK
    ) or settings.SUPPORT_SITE_LINK

    # Let's filter out any courses in an "org" that has been declared to be
    # in a configuration
    org_filter_out_set = configuration_helpers.get_all_orgs()

    # Remove current site orgs from the "filter out" list, if applicable.
    # We want to filter and only show enrollments for courses within
    # the organizations defined in configuration for the current site.
    course_org_filter = configuration_helpers.get_current_site_orgs()
    if course_org_filter:
        org_filter_out_set = org_filter_out_set - set(course_org_filter)

    # Build our (course, enrollment) list for the user, but ignore any courses that no
    # longer exist (because the course IDs have changed). Still, we don't delete those
    # enrollments, because it could have been a data push snafu.
    course_enrollments = list(get_course_enrollments(user, course_org_filter, org_filter_out_set))

    # Record how many courses there are so that we can get a better
    # understanding of usage patterns on prod.
    monitoring_utils.accumulate('num_courses', len(course_enrollments))

    # sort the enrollment pairs by the enrollment date
    course_enrollments.sort(key=lambda x: x.created, reverse=True)

    # Retrieve the course modes for each course
    enrolled_course_ids = [enrollment.course_id for enrollment in course_enrollments]
    __, unexpired_course_modes = CourseMode.all_and_unexpired_modes_for_courses(enrolled_course_ids)
    course_modes_by_course = {
        course_id: {
            mode.slug: mode
            for mode in modes
        }
        for course_id, modes in unexpired_course_modes.iteritems()
    }

    # Check to see if the student has recently enrolled in a course.
    # If so, display a notification message confirming the enrollment.
    enrollment_message = _create_recent_enrollment_message(
        course_enrollments, course_modes_by_course
    )

    course_optouts = Optout.objects.filter(user=user).values_list('course_id', flat=True)

    sidebar_account_activation_message = ''
    banner_account_activation_message = ''
    display_account_activation_message_on_sidebar = configuration_helpers.get_value(
        'DISPLAY_ACCOUNT_ACTIVATION_MESSAGE_ON_SIDEBAR',
        settings.FEATURES.get('DISPLAY_ACCOUNT_ACTIVATION_MESSAGE_ON_SIDEBAR', False)
    )

    # Display activation message in sidebar if DISPLAY_ACCOUNT_ACTIVATION_MESSAGE_ON_SIDEBAR
    # flag is active. Otherwise display existing message at the top.
    if display_account_activation_message_on_sidebar and not user.is_active:
        sidebar_account_activation_message = render_to_string(
            'registration/account_activation_sidebar_notice.html',
            {
                'email': user.email,
                'platform_name': platform_name,
                'activation_email_support_link': activation_email_support_link
            }
        )
    elif not user.is_active:
        banner_account_activation_message = render_to_string(
            'registration/activate_account_notice.html',
            {'email': user.email}
        )

    enterprise_message = get_dashboard_consent_notification(request, user, course_enrollments)

    # Account activation message
    account_activation_messages = [
        message for message in messages.get_messages(request) if 'account-activation' in message.tags
    ]

    # Global staff can see what courses encountered an error on their dashboard
    staff_access = False
    errored_courses = {}
    if has_access(user, 'staff', 'global'):
        # Show any courses that encountered an error on load
        staff_access = True
        errored_courses = modulestore().get_errored_courses()

    show_courseware_links_for = frozenset(
        enrollment.course_id for enrollment in course_enrollments
        if has_access(request.user, 'load', enrollment.course_overview)
        and has_access(request.user, 'view_courseware_with_prerequisites', enrollment.course_overview)
    )

    # Find programs associated with course runs being displayed. This information
    # is passed in the template context to allow rendering of program-related
    # information on the dashboard.
    meter = ProgramProgressMeter(user, enrollments=course_enrollments)
    inverted_programs = meter.invert_programs()

    # Construct a dictionary of course mode information
    # used to render the course list.  We re-use the course modes dict
    # we loaded earlier to avoid hitting the database.
    course_mode_info = {
        enrollment.course_id: complete_course_mode_info(
            enrollment.course_id, enrollment,
            modes=course_modes_by_course[enrollment.course_id]
        )
        for enrollment in course_enrollments
    }

    # Determine the per-course verification status
    # This is a dictionary in which the keys are course locators
    # and the values are one of:
    #
    # VERIFY_STATUS_NEED_TO_VERIFY
    # VERIFY_STATUS_SUBMITTED
    # VERIFY_STATUS_APPROVED
    # VERIFY_STATUS_MISSED_DEADLINE
    #
    # Each of which correspond to a particular message to display
    # next to the course on the dashboard.
    #
    # If a course is not included in this dictionary,
    # there is no verification messaging to display.
    verify_status_by_course = check_verify_status_by_course(user, course_enrollments)
    cert_statuses = {
        enrollment.course_id: cert_info(request.user, enrollment.course_overview, enrollment.mode)
        for enrollment in course_enrollments
    }

    # only show email settings for Mongo course and when bulk email is turned on
    show_email_settings_for = frozenset(
        enrollment.course_id for enrollment in course_enrollments if (
            BulkEmailFlag.feature_enabled(enrollment.course_id)
        )
    )

    # Verification Attempts
    # Used to generate the "you must reverify for course x" banner
    verification_status, verification_error_codes = SoftwareSecurePhotoVerification.user_status(user)
    verification_errors = get_verification_error_reasons_for_display(verification_error_codes)

    # Gets data for midcourse reverifications, if any are necessary or have failed
    statuses = ["approved", "denied", "pending", "must_reverify"]
    reverifications = reverification_info(statuses)

    user_already_has_certs_for = GeneratedCertificate.course_ids_with_certs_for_user(request.user)
    show_refund_option_for = frozenset(
        enrollment.course_id for enrollment in course_enrollments
        if enrollment.refundable(
            user_already_has_certs_for=user_already_has_certs_for
        )
    )

    block_courses = frozenset(
        enrollment.course_id for enrollment in course_enrollments
        if is_course_blocked(
            request,
            CourseRegistrationCode.objects.filter(
                course_id=enrollment.course_id,
                registrationcoderedemption__redeemed_by=request.user
            ),
            enrollment.course_id
        )
    )

    enrolled_courses_either_paid = frozenset(
        enrollment.course_id for enrollment in course_enrollments
        if enrollment.is_paid_course()
    )

    # If there are *any* denied reverifications that have not been toggled off,
    # we'll display the banner
    denied_banner = any(item.display for item in reverifications["denied"])

    # Populate the Order History for the side-bar.
    order_history_list = order_history(user, course_org_filter=course_org_filter, org_filter_out_set=org_filter_out_set)

    # get list of courses having pre-requisites yet to be completed
    courses_having_prerequisites = frozenset(
        enrollment.course_id for enrollment in course_enrollments
        if enrollment.course_overview.pre_requisite_courses
    )
    courses_requirements_not_met = get_pre_requisite_courses_not_completed(user, courses_having_prerequisites)

    if 'notlive' in request.GET:
        redirect_message = _("The course you are looking for does not start until {date}.").format(
            date=request.GET['notlive']
        )
    elif 'course_closed' in request.GET:
        redirect_message = _("The course you are looking for is closed for enrollment as of {date}.").format(
            date=request.GET['course_closed']
        )
    else:
        redirect_message = ''

    valid_verification_statuses = ['approved', 'must_reverify', 'pending', 'expired']
    display_sidebar_on_dashboard = len(order_history_list) or verification_status in valid_verification_statuses

    context = {
        'enterprise_message': enterprise_message,
        'enrollment_message': enrollment_message,
        'redirect_message': redirect_message,
        'account_activation_messages': account_activation_messages,
        'course_enrollments': course_enrollments,
        'course_optouts': course_optouts,
        'banner_account_activation_message': banner_account_activation_message,
        'sidebar_account_activation_message': sidebar_account_activation_message,
        'staff_access': staff_access,
        'errored_courses': errored_courses,
        'show_courseware_links_for': show_courseware_links_for,
        'all_course_modes': course_mode_info,
        'cert_statuses': cert_statuses,
        'credit_statuses': _credit_statuses(user, course_enrollments),
        'show_email_settings_for': show_email_settings_for,
        'reverifications': reverifications,
        'verification_status': verification_status,
        'verification_status_by_course': verify_status_by_course,
        'verification_errors': verification_errors,
        'show_refund_option_for': show_refund_option_for,
        'block_courses': block_courses,
        'denied_banner': denied_banner,
        'billing_email': settings.PAYMENT_SUPPORT_EMAIL,
        'user': user,
        'logout_url': reverse('logout'),
        'platform_name': platform_name,
        'enrolled_courses_either_paid': enrolled_courses_either_paid,
        'provider_states': [],
        'order_history_list': order_history_list,
        'courses_requirements_not_met': courses_requirements_not_met,
        'nav_hidden': True,
        'inverted_programs': inverted_programs,
        'show_program_listing': ProgramsApiConfig.is_enabled(),
        'disable_courseware_js': True,
        'display_course_modes_on_dashboard': enable_verified_certificates and display_course_modes_on_dashboard,
        'display_sidebar_on_dashboard': display_sidebar_on_dashboard,
    }

    ecommerce_service = EcommerceService()
    if ecommerce_service.is_enabled(request.user):
        context.update({
            'use_ecommerce_payment_flow': True,
            'ecommerce_payment_page': ecommerce_service.payment_page_url(),
        })

    response = render_to_response('dashboard.html', context)
    set_user_info_cookie(response, request)
    return response


def get_verification_error_reasons_for_display(verification_error_codes):
    verification_errors = []
    verification_error_map = {
        'photos_mismatched': _('Photos are mismatched'),
        'id_image_missing_name': _('Name missing from ID photo'),
        'id_image_missing': _('ID photo not provided'),
        'id_invalid': _('ID is invalid'),
        'user_image_not_clear': _('Learner photo is blurry'),
        'name_mismatch': _('Name on ID does not match name on account'),
        'user_image_missing': _('Learner photo not provided'),
        'id_image_not_clear': _('ID photo is blurry'),
    }

    for error in verification_error_codes:
        error_text = verification_error_map.get(error)
        if error_text:
            verification_errors.append(error_text)

    return verification_errors


def _create_recent_enrollment_message(course_enrollments, course_modes):  # pylint: disable=invalid-name
    """
    Builds a recent course enrollment message.

    Constructs a new message template based on any recent course enrollments
    for the student.

    Args:
        course_enrollments (list[CourseEnrollment]): a list of course enrollments.
        course_modes (dict): Mapping of course ID's to course mode dictionaries.

    Returns:
        A string representing the HTML message output from the message template.
        None if there are no recently enrolled courses.

    """
    recently_enrolled_courses = _get_recently_enrolled_courses(course_enrollments)

    if recently_enrolled_courses:
        enroll_messages = [
            {
                "course_id": enrollment.course_overview.id,
                "course_name": enrollment.course_overview.display_name,
                "allow_donation": _allow_donation(course_modes, enrollment.course_overview.id, enrollment)
            }
            for enrollment in recently_enrolled_courses
        ]

        platform_name = configuration_helpers.get_value('platform_name', settings.PLATFORM_NAME)

        return render_to_string(
            'enrollment/course_enrollment_message.html',
            {'course_enrollment_messages': enroll_messages, 'platform_name': platform_name}
        )


def _get_recently_enrolled_courses(course_enrollments):
    """
    Given a list of enrollments, filter out all but recent enrollments.

    Args:
        course_enrollments (list[CourseEnrollment]): A list of course enrollments.

    Returns:
        list[CourseEnrollment]: A list of recent course enrollments.
    """
    seconds = DashboardConfiguration.current().recent_enrollment_time_delta
    time_delta = (datetime.datetime.now(UTC) - datetime.timedelta(seconds=seconds))
    return [
        enrollment for enrollment in course_enrollments
        # If the enrollment has no created date, we are explicitly excluding the course
        # from the list of recent enrollments.
        if enrollment.is_active and enrollment.created > time_delta
    ]


def _allow_donation(course_modes, course_id, enrollment):
    """Determines if the dashboard will request donations for the given course.

    Check if donations are configured for the platform, and if the current course is accepting donations.

    Args:
        course_modes (dict): Mapping of course ID's to course mode dictionaries.
        course_id (str): The unique identifier for the course.
        enrollment(CourseEnrollment): The enrollment object in which the user is enrolled

    Returns:
        True if the course is allowing donations.

    """
    if course_id not in course_modes:
        flat_unexpired_modes = {
            unicode(course_id): [mode for mode in modes]
            for course_id, modes in course_modes.iteritems()
        }
        flat_all_modes = {
            unicode(course_id): [mode.slug for mode in modes]
            for course_id, modes in CourseMode.all_modes_for_courses([course_id]).iteritems()
        }
        log.error(
            u'Can not find `%s` in course modes.`%s`. All modes: `%s`',
            course_id,
            flat_unexpired_modes,
            flat_all_modes
        )
    donations_enabled = configuration_helpers.get_value(
        'ENABLE_DONATIONS',
        DonationConfiguration.current().enabled
    )
    return (
        donations_enabled and
        enrollment.mode in course_modes[course_id] and
        course_modes[course_id][enrollment.mode].min_price == 0
    )


def _update_email_opt_in(request, org):
    """Helper function used to hit the profile API if email opt-in is enabled."""

    email_opt_in = request.POST.get('email_opt_in')
    if email_opt_in is not None:
        email_opt_in_boolean = email_opt_in == 'true'
        preferences_api.update_email_opt_in(request.user, org, email_opt_in_boolean)


def _credit_statuses(user, course_enrollments):
    """
    Retrieve the status for credit courses.

    A credit course is a course for which a user can purchased
    college credit.  The current flow is:

    1. User becomes eligible for credit (submits verifications, passes the course, etc.)
    2. User purchases credit from a particular credit provider.
    3. User requests credit from the provider, usually creating an account on the provider's site.
    4. The credit provider notifies us whether the user's request for credit has been accepted or rejected.

    The dashboard is responsible for communicating the user's state in this flow.

    Arguments:
        user (User): The currently logged-in user.
        course_enrollments (list[CourseEnrollment]): List of enrollments for the
            user.

    Returns: dict

    The returned dictionary has keys that are `CourseKey`s and values that
    are dictionaries with:

        * eligible (bool): True if the user is eligible for credit in this course.
        * deadline (datetime): The deadline for purchasing and requesting credit for this course.
        * purchased (bool): Whether the user has purchased credit for this course.
        * provider_name (string): The display name of the credit provider.
        * provider_status_url (string): A URL the user can visit to check on their credit request status.
        * request_status (string): Either "pending", "approved", or "rejected"
        * error (bool): If true, an unexpected error occurred when retrieving the credit status,
            so the user should contact the support team.

    Example:
    >>> _credit_statuses(user, course_enrollments)
    {
        CourseKey.from_string("edX/DemoX/Demo_Course"): {
            "course_key": "edX/DemoX/Demo_Course",
            "eligible": True,
            "deadline": 2015-11-23 00:00:00 UTC,
            "purchased": True,
            "provider_name": "Hogwarts",
            "provider_status_url": "http://example.com/status",
            "request_status": "pending",
            "error": False
        }
    }

    """
    from openedx.core.djangoapps.credit import api as credit_api

    # Feature flag off
    if not settings.FEATURES.get("ENABLE_CREDIT_ELIGIBILITY"):
        return {}

    request_status_by_course = {
        request["course_key"]: request["status"]
        for request in credit_api.get_credit_requests_for_user(user.username)
    }

    credit_enrollments = {
        enrollment.course_id: enrollment
        for enrollment in course_enrollments
        if enrollment.mode == "credit"
    }

    # When a user purchases credit in a course, the user's enrollment
    # mode is set to "credit" and an enrollment attribute is set
    # with the ID of the credit provider.  We retrieve *all* such attributes
    # here to minimize the number of database queries.
    purchased_credit_providers = {
        attribute.enrollment.course_id: attribute.value
        for attribute in CourseEnrollmentAttribute.objects.filter(
            namespace="credit",
            name="provider_id",
            enrollment__in=credit_enrollments.values()
        ).select_related("enrollment")
    }

    provider_info_by_id = {
        provider["id"]: provider
        for provider in credit_api.get_credit_providers()
    }

    statuses = {}
    for eligibility in credit_api.get_eligibilities_for_user(user.username):
        course_key = CourseKey.from_string(unicode(eligibility["course_key"]))
        providers_names = get_credit_provider_display_names(course_key)
        status = {
            "course_key": unicode(course_key),
            "eligible": True,
            "deadline": eligibility["deadline"],
            "purchased": course_key in credit_enrollments,
            "provider_name": make_providers_strings(providers_names),
            "provider_status_url": None,
            "provider_id": None,
            "request_status": request_status_by_course.get(course_key),
            "error": False,
        }

        # If the user has purchased credit, then include information about the credit
        # provider from which the user purchased credit.
        # We retrieve the provider's ID from the an "enrollment attribute" set on the user's
        # enrollment when the user's order for credit is fulfilled by the E-Commerce service.
        if status["purchased"]:
            provider_id = purchased_credit_providers.get(course_key)
            if provider_id is None:
                status["error"] = True
                log.error(
                    u"Could not find credit provider associated with credit enrollment "
                    u"for user %s in course %s.  The user will not be able to see his or her "
                    u"credit request status on the student dashboard.  This attribute should "
                    u"have been set when the user purchased credit in the course.",
                    user.id, course_key
                )
            else:
                provider_info = provider_info_by_id.get(provider_id, {})
                status["provider_name"] = provider_info.get("display_name")
                status["provider_status_url"] = provider_info.get("status_url")
                status["provider_id"] = provider_id

        statuses[course_key] = status

    return statuses


@transaction.non_atomic_requests
@require_POST
@outer_atomic(read_committed=True)
def change_enrollment(request, check_access=True):
    """
    Modify the enrollment status for the logged-in user.

    TODO: This is lms specific and does not belong in common code.

    The request parameter must be a POST request (other methods return 405)
    that specifies course_id and enrollment_action parameters. If course_id or
    enrollment_action is not specified, if course_id is not valid, if
    enrollment_action is something other than "enroll" or "unenroll", if
    enrollment_action is "enroll" and enrollment is closed for the course, or
    if enrollment_action is "unenroll" and the user is not enrolled in the
    course, a 400 error will be returned. If the user is not logged in, 403
    will be returned; it is important that only this case return 403 so the
    front end can redirect the user to a registration or login page when this
    happens. This function should only be called from an AJAX request, so
    the error messages in the responses should never actually be user-visible.

    Args:
        request (`Request`): The Django request object

    Keyword Args:
        check_access (boolean): If True, we check that an accessible course actually
            exists for the given course_key before we enroll the student.
            The default is set to False to avoid breaking legacy code or
            code with non-standard flows (ex. beta tester invitations), but
            for any standard enrollment flow you probably want this to be True.

    Returns:
        Response

    """
    # Get the user
    user = request.user

    # Ensure the user is authenticated
    if not user.is_authenticated():
        return HttpResponseForbidden()

    # Ensure we received a course_id
    action = request.POST.get("enrollment_action")
    if 'course_id' not in request.POST:
        return HttpResponseBadRequest(_("Course id not specified"))

    try:
        course_id = SlashSeparatedCourseKey.from_deprecated_string(request.POST.get("course_id"))
    except InvalidKeyError:
        log.warning(
            u"User %s tried to %s with invalid course id: %s",
            user.username,
            action,
            request.POST.get("course_id"),
        )
        return HttpResponseBadRequest(_("Invalid course id"))

    if action == "enroll":
        # Make sure the course exists
        # We don't do this check on unenroll, or a bad course id can't be unenrolled from
        if not modulestore().has_course(course_id):
            log.warning(
                u"User %s tried to enroll in non-existent course %s",
                user.username,
                course_id
            )
            return HttpResponseBadRequest(_("Course id is invalid"))

        # Record the user's email opt-in preference
        if settings.FEATURES.get('ENABLE_MKTG_EMAIL_OPT_IN'):
            _update_email_opt_in(request, course_id.org)

        available_modes = CourseMode.modes_for_course_dict(course_id)

        # Check whether the user is blocked from enrolling in this course
        # This can occur if the user's IP is on a global blacklist
        # or if the user is enrolling in a country in which the course
        # is not available.
        redirect_url = embargo_api.redirect_if_blocked(
            course_id, user=user, ip_address=get_ip(request),
            url=request.path
        )
        if redirect_url:
            return HttpResponse(redirect_url)

        # Check that auto enrollment is allowed for this course
        # (= the course is NOT behind a paywall)
        if CourseMode.can_auto_enroll(course_id):
            # Enroll the user using the default mode (audit)
            # We're assuming that users of the course enrollment table
            # will NOT try to look up the course enrollment model
            # by its slug.  If they do, it's possible (based on the state of the database)
            # for no such model to exist, even though we've set the enrollment type
            # to "audit".
            try:
                enroll_mode = CourseMode.auto_enroll_mode(course_id, available_modes)
                if enroll_mode:
                    if settings.FEATURES.get('ENROLL_ACTIVE_USERS_ONLY', False) and not user.is_active:
                        CourseEnrollmentAllowed.objects.get_or_create(course_id=course_id, email=user.email,
                                                                      auto_enroll=True)
                    else:
                        CourseEnrollment.enroll(user, course_id, check_access=check_access, mode=enroll_mode)
            except Exception:  # pylint: disable=broad-except
                return HttpResponseBadRequest(_("Could not enroll"))

        # If we have more than one course mode or professional ed is enabled,
        # then send the user to the choose your track page.
        # (In the case of no-id-professional/professional ed, this will redirect to a page that
        # funnels users directly into the verification / payment flow)
        if CourseMode.has_verified_mode(available_modes) or CourseMode.has_professional_mode(available_modes):
            return HttpResponse(
                reverse("course_modes_choose", kwargs={'course_id': unicode(course_id)})
            )

        # Otherwise, there is only one mode available (the default)
        return HttpResponse()
    elif action == "unenroll":
        enrollment = CourseEnrollment.get_enrollment(user, course_id)
        if not enrollment:
            return HttpResponseBadRequest(_("You are not enrolled in this course"))

        certificate_info = cert_info(user, enrollment.course_overview, enrollment.mode)
        if certificate_info.get('status') in DISABLE_UNENROLL_CERT_STATES:
            return HttpResponseBadRequest(_("Your certificate prevents you from unenrolling from this course"))

        CourseEnrollment.unenroll(user, course_id)
        return HttpResponse()
    else:
        return HttpResponseBadRequest(_("Enrollment action is invalid"))


def _generate_not_activated_message(user):
    """
    Generates the message displayed on the sign-in screen when a learner attempts to access the
    system with an inactive account.

    Arguments:
        user (User): User object for the learner attempting to sign in.
    """

    support_url = configuration_helpers.get_value(
        'SUPPORT_SITE_LINK',
        settings.SUPPORT_SITE_LINK
    )

    platform_name = configuration_helpers.get_value(
        'PLATFORM_NAME',
        settings.PLATFORM_NAME
    )

    not_activated_msg_template = _('In order to sign in, you need to activate your account.<br /><br />'
                                   'We just sent an activation link to <strong>{email}</strong>.  If '
                                   'you do not receive an email, check your spam folders or '
                                   '<a href="{support_url}">contact {platform} Support</a>.')

    not_activated_message = not_activated_msg_template.format(
        email=user.email,
        support_url=support_url,
        platform=platform_name
    )

    return not_activated_message


# Need different levels of logging
@ensure_csrf_cookie
def login_user(request, error=""):  # pylint: disable=too-many-statements,unused-argument
    """AJAX request to log in the user."""

    backend_name = None
    email = None
    password = None
    redirect_url = None
    response = None
    running_pipeline = None
    third_party_auth_requested = third_party_auth.is_enabled() and pipeline.running(request)
    third_party_auth_successful = False
    trumped_by_first_party_auth = bool(request.POST.get('email')) or bool(request.POST.get('password'))
    user = None
    platform_name = configuration_helpers.get_value("platform_name", settings.PLATFORM_NAME)

    if third_party_auth_requested and not trumped_by_first_party_auth:
        # The user has already authenticated via third-party auth and has not
        # asked to do first party auth by supplying a username or password. We
        # now want to put them through the same logging and cookie calculation
        # logic as with first-party auth.
        running_pipeline = pipeline.get(request)
        username = running_pipeline['kwargs'].get('username')
        backend_name = running_pipeline['backend']
        third_party_uid = running_pipeline['kwargs']['uid']
        requested_provider = provider.Registry.get_from_pipeline(running_pipeline)

        try:
            user = pipeline.get_authenticated_user(requested_provider, username, third_party_uid)
            third_party_auth_successful = True
        except User.DoesNotExist:
            AUDIT_LOG.warning(
                u"Login failed - user with username {username} has no social auth "
                "with backend_name {backend_name}".format(
                    username=username, backend_name=backend_name)
            )
            message = _(
                "You've successfully logged into your {provider_name} account, "
                "but this account isn't linked with an {platform_name} account yet."
            ).format(
                platform_name=platform_name,
                provider_name=requested_provider.name,
            )
            message += "<br/><br/>"
            message += _(
                "Use your {platform_name} username and password to log into {platform_name} below, "
                "and then link your {platform_name} account with {provider_name} from your dashboard."
            ).format(
                platform_name=platform_name,
                provider_name=requested_provider.name,
            )
            message += "<br/><br/>"
            message += _(
                "If you don't have an {platform_name} account yet, "
                "click <strong>Register</strong> at the top of the page."
            ).format(
                platform_name=platform_name
            )

            return HttpResponse(message, content_type="text/plain", status=403)

    else:

        if 'email' not in request.POST or 'password' not in request.POST:
            return JsonResponse({
                "success": False,
                # TODO: User error message
                "value": _('There was an error receiving your login information. Please email us.'),
            })  # TODO: this should be status code 400

        email = request.POST['email']
        password = request.POST['password']
        try:
            user = User.objects.get(email=email)
        except User.DoesNotExist:
            if settings.FEATURES['SQUELCH_PII_IN_LOGS']:
                AUDIT_LOG.warning(u"Login failed - Unknown user email")
            else:
                AUDIT_LOG.warning(u"Login failed - Unknown user email: {0}".format(email))

    # check if the user has a linked shibboleth account, if so, redirect the user to shib-login
    # This behavior is pretty much like what gmail does for shibboleth.  Try entering some @stanford.edu
    # address into the Gmail login.
    if settings.FEATURES.get('AUTH_USE_SHIB') and user:
        try:
            eamap = ExternalAuthMap.objects.get(user=user)
            if eamap.external_domain.startswith(openedx.core.djangoapps.external_auth.views.SHIBBOLETH_DOMAIN_PREFIX):
                return JsonResponse({
                    "success": False,
                    "redirect": reverse('shib-login'),
                })  # TODO: this should be status code 301  # pylint: disable=fixme
        except ExternalAuthMap.DoesNotExist:
            # This is actually the common case, logging in user without external linked login
            AUDIT_LOG.info(u"User %s w/o external auth attempting login", user)

    # see if account has been locked out due to excessive login failures
    user_found_by_email_lookup = user
    if user_found_by_email_lookup and LoginFailures.is_feature_enabled():
        if LoginFailures.is_user_locked_out(user_found_by_email_lookup):
            lockout_message = _('This account has been temporarily locked due '
                                'to excessive login failures. Try again later.')
            return JsonResponse({
                "success": False,
                "value": lockout_message,
            })  # TODO: this should be status code 429  # pylint: disable=fixme

    # see if the user must reset his/her password due to any policy settings
    if user_found_by_email_lookup and PasswordHistory.should_user_reset_password_now(user_found_by_email_lookup):
        return JsonResponse({
            "success": False,
            "value": _('Your password has expired due to password policy on this account. You must '
                       'reset your password before you can log in again. Please click the '
                       '"Forgot Password" link on this page to reset your password before logging in again.'),
        })  # TODO: this should be status code 403  # pylint: disable=fixme

    # if the user doesn't exist, we want to set the username to an invalid
    # username so that authentication is guaranteed to fail and we can take
    # advantage of the ratelimited backend
    username = user.username if user else ""

    if not third_party_auth_successful:
        try:
            user = authenticate(username=username, password=password, request=request)
        # this occurs when there are too many attempts from the same IP address
        except RateLimitException:
            return JsonResponse({
                "success": False,
                "value": _('Too many failed login attempts. Try again later.'),
            })  # TODO: this should be status code 429  # pylint: disable=fixme

    if user is None:
        # tick the failed login counters if the user exists in the database
        if user_found_by_email_lookup and LoginFailures.is_feature_enabled():
            LoginFailures.increment_lockout_counter(user_found_by_email_lookup)

        # if we didn't find this username earlier, the account for this email
        # doesn't exist, and doesn't have a corresponding password
        if username != "":
            if settings.FEATURES['SQUELCH_PII_IN_LOGS']:
                loggable_id = user_found_by_email_lookup.id if user_found_by_email_lookup else "<unknown>"
                AUDIT_LOG.warning(u"Login failed - password for user.id: {0} is invalid".format(loggable_id))
            else:
                AUDIT_LOG.warning(u"Login failed - password for {0} is invalid".format(email))
        return JsonResponse({
            "success": False,
            "value": _('Email or password is incorrect.'),
        })  # TODO: this should be status code 400  # pylint: disable=fixme

    # successful login, clear failed login attempts counters, if applicable
    if LoginFailures.is_feature_enabled():
        LoginFailures.clear_lockout_counter(user)

    # Track the user's sign in
    if hasattr(settings, 'LMS_SEGMENT_KEY') and settings.LMS_SEGMENT_KEY:
        tracking_context = tracker.get_tracker().resolve_context()
        analytics.identify(
            user.id,
            {
                'email': email,
                'username': username
            },
            {
                # Disable MailChimp because we don't want to update the user's email
                # and username in MailChimp on every page load. We only need to capture
                # this data on registration/activation.
                'MailChimp': False
            }
        )

        analytics.track(
            user.id,
            "edx.bi.user.account.authenticated",
            {
                'category': "conversion",
                'label': request.POST.get('course_id'),
                'provider': None
            },
            context={
                'ip': tracking_context.get('ip'),
                'Google Analytics': {
                    'clientId': tracking_context.get('client_id')
                }
            }
        )
    if user is not None and user.is_active:
        try:
            # We do not log here, because we have a handler registered
            # to perform logging on successful logins.
            login(request, user)
            if request.POST.get('remember') == 'true':
                request.session.set_expiry(604800)
                log.debug("Setting user session to never expire")
            else:
                request.session.set_expiry(0)
        except Exception as exc:  # pylint: disable=broad-except
            AUDIT_LOG.critical("Login failed - Could not create session. Is memcached running?")
            log.critical("Login failed - Could not create session. Is memcached running?")
            log.exception(exc)
            raise

        redirect_url = None  # The AJAX method calling should know the default destination upon success
        if third_party_auth_successful:
            redirect_url = pipeline.get_complete_url(backend_name)

        response = JsonResponse({
            "success": True,
            "redirect_url": redirect_url,
        })

        # Ensure that the external marketing site can
        # detect that the user is logged in.
        return set_logged_in_cookies(request, response, user)

    if settings.FEATURES['SQUELCH_PII_IN_LOGS']:
        AUDIT_LOG.warning(u"Login failed - Account not active for user.id: {0}, resending activation".format(user.id))
    else:
        AUDIT_LOG.warning(u"Login failed - Account not active for user {0}, resending activation".format(username))

    reactivation_email_for_user(user)

    return JsonResponse({
        "success": False,
        "value": _generate_not_activated_message(user),
    })  # TODO: this should be status code 400  # pylint: disable=fixme


@csrf_exempt
@require_POST
@social_utils.psa("social:complete")
def login_oauth_token(request, backend):
    """
    Authenticate the client using an OAuth access token by using the token to
    retrieve information from a third party and matching that information to an
    existing user.
    """
    warnings.warn("Please use AccessTokenExchangeView instead.", DeprecationWarning)

    backend = request.backend
    if isinstance(backend, social_oauth.BaseOAuth1) or isinstance(backend, social_oauth.BaseOAuth2):
        if "access_token" in request.POST:
            # Tell third party auth pipeline that this is an API call
            request.session[pipeline.AUTH_ENTRY_KEY] = pipeline.AUTH_ENTRY_LOGIN_API
            user = None
            access_token = request.POST["access_token"]
            try:
                user = backend.do_auth(access_token)
            except (HTTPError, AuthException):
                pass
            # do_auth can return a non-User object if it fails
            if user and isinstance(user, User):
                login(request, user)
                return JsonResponse(status=204)
            else:
                # Ensure user does not re-enter the pipeline
                request.social_strategy.clean_partial_pipeline(access_token)
                return JsonResponse({"error": "invalid_token"}, status=401)
        else:
            return JsonResponse({"error": "invalid_request"}, status=400)
    raise Http404


@require_GET
@login_required
@ensure_csrf_cookie
def manage_user_standing(request):
    """
    Renders the view used to manage user standing. Also displays a table
    of user accounts that have been disabled and who disabled them.
    """
    if not request.user.is_staff:
        raise Http404
    all_disabled_accounts = UserStanding.objects.filter(
        account_status=UserStanding.ACCOUNT_DISABLED
    )

    all_disabled_users = [standing.user for standing in all_disabled_accounts]

    headers = ['username', 'account_changed_by']
    rows = []
    for user in all_disabled_users:
        row = [user.username, user.standing.changed_by]
        rows.append(row)

    context = {'headers': headers, 'rows': rows}

    return render_to_response("manage_user_standing.html", context)


@require_POST
@login_required
@ensure_csrf_cookie
def disable_account_ajax(request):
    """
    Ajax call to change user standing. Endpoint of the form
    in manage_user_standing.html
    """
    if not request.user.is_staff:
        raise Http404
    username = request.POST.get('username')
    context = {}
    if username is None or username.strip() == '':
        context['message'] = _('Please enter a username')
        return JsonResponse(context, status=400)

    account_action = request.POST.get('account_action')
    if account_action is None:
        context['message'] = _('Please choose an option')
        return JsonResponse(context, status=400)

    username = username.strip()
    try:
        user = User.objects.get(username=username)
    except User.DoesNotExist:
        context['message'] = _("User with username {} does not exist").format(username)
        return JsonResponse(context, status=400)
    else:
        user_account, _success = UserStanding.objects.get_or_create(
            user=user, defaults={'changed_by': request.user},
        )
        if account_action == 'disable':
            user_account.account_status = UserStanding.ACCOUNT_DISABLED
            context['message'] = _("Successfully disabled {}'s account").format(username)
            log.info(u"%s disabled %s's account", request.user, username)
        elif account_action == 'reenable':
            user_account.account_status = UserStanding.ACCOUNT_ENABLED
            context['message'] = _("Successfully reenabled {}'s account").format(username)
            log.info(u"%s reenabled %s's account", request.user, username)
        else:
            context['message'] = _("Unexpected account status")
            return JsonResponse(context, status=400)
        user_account.changed_by = request.user
        user_account.standing_last_changed_at = datetime.datetime.now(UTC)
        user_account.save()

    return JsonResponse(context)


@login_required
@ensure_csrf_cookie
def change_setting(request):
    """JSON call to change a profile setting: Right now, location"""
    # TODO (vshnayder): location is no longer used
    u_prof = UserProfile.objects.get(user=request.user)  # request.user.profile_cache
    if 'location' in request.POST:
        u_prof.location = request.POST['location']
    u_prof.save()

    return JsonResponse({
        "success": True,
        "location": u_prof.location,
    })


class AccountValidationError(Exception):
    def __init__(self, message, field):
        super(AccountValidationError, self).__init__(message)
        self.field = field


@receiver(post_save, sender=User)
def user_signup_handler(sender, **kwargs):  # pylint: disable=unused-argument
    """
    handler that saves the user Signup Source
    when the user is created
    """
    if 'created' in kwargs and kwargs['created']:
        site = configuration_helpers.get_value('SITE_NAME')
        if site:
            user_signup_source = UserSignupSource(user=kwargs['instance'], site=site)
            user_signup_source.save()
            log.info(u'user {} originated from a white labeled "Microsite"'.format(kwargs['instance'].id))


def _do_create_account(form, custom_form=None):
    """
    Given cleaned post variables, create the User and UserProfile objects, as well as the
    registration for this user.

    Returns a tuple (User, UserProfile, Registration).

    Note: this function is also used for creating test users.
    """
    # Check if ALLOW_PUBLIC_ACCOUNT_CREATION flag turned off to restrict user account creation
    if not configuration_helpers.get_value(
            'ALLOW_PUBLIC_ACCOUNT_CREATION',
            settings.FEATURES.get('ALLOW_PUBLIC_ACCOUNT_CREATION', True)
    ):
        raise PermissionDenied()

    errors = {}
    errors.update(form.errors)
    if custom_form:
        errors.update(custom_form.errors)

    if errors:
        raise ValidationError(errors)

    user = User(
        username=form.cleaned_data["username"],
        email=form.cleaned_data["email"],
        is_active=False
    )
    user.set_password(form.cleaned_data["password"])
    registration = Registration()

    # TODO: Rearrange so that if part of the process fails, the whole process fails.
    # Right now, we can have e.g. no registration e-mail sent out and a zombie account
    try:
        with transaction.atomic():
            user.save()
            if custom_form:
                custom_model = custom_form.save(commit=False)
                custom_model.user = user
                custom_model.save()
    except IntegrityError:
        # Figure out the cause of the integrity error
        if len(User.objects.filter(username=user.username)) > 0:
            raise AccountValidationError(
                _("An account with the Public Username '{username}' already exists.").format(username=user.username),
                field="username"
            )
        elif len(User.objects.filter(email=user.email)) > 0:
            raise AccountValidationError(
                _("An account with the Email '{email}' already exists.").format(email=user.email),
                field="email"
            )
        else:
            raise

    # add this account creation to password history
    # NOTE, this will be a NOP unless the feature has been turned on in configuration
    password_history_entry = PasswordHistory()
    password_history_entry.create(user)

    registration.register(user)

    profile_fields = [
        "name", "level_of_education", "gender", "mailing_address", "city", "country", "goals",
        "year_of_birth"
    ]
    profile = UserProfile(
        user=user,
        **{key: form.cleaned_data.get(key) for key in profile_fields}
    )
    extended_profile = form.cleaned_extended_profile
    if extended_profile:
        profile.meta = json.dumps(extended_profile)
    try:
        profile.save()
    except Exception:  # pylint: disable=broad-except
        log.exception("UserProfile creation failed for user {id}.".format(id=user.id))
        raise

    return (user, profile, registration)


def _create_or_set_user_attribute_created_on_site(user, site):
    # Create or Set UserAttribute indicating the microsite site the user account was created on.
    # User maybe created on 'courses.edx.org', or a white-label site
    if site:
        UserAttribute.set_user_attribute(user, 'created_on_site', site.domain)


def create_account_with_params(request, params):
    """
    Given a request and a dict of parameters (which may or may not have come
    from the request), create an account for the requesting user, including
    creating a comments service user object and sending an activation email.
    This also takes external/third-party auth into account, updates that as
    necessary, and authenticates the user for the request's session.

    Does not return anything.

    Raises AccountValidationError if an account with the username or email
    specified by params already exists, or ValidationError if any of the given
    parameters is invalid for any other reason.

    Issues with this code:
    * It is not transactional. If there is a failure part-way, an incomplete
      account will be created and left in the database.
    * Third-party auth passwords are not verified. There is a comment that
      they are unused, but it would be helpful to have a sanity check that
      they are sane.
    * It is over 300 lines long (!) and includes disprate functionality, from
      registration e-mails to all sorts of other things. It should be broken
      up into semantically meaningful functions.
    * The user-facing text is rather unfriendly (e.g. "Username must be a
      minimum of two characters long" rather than "Please use a username of
      at least two characters").
    """
    # Copy params so we can modify it; we can't just do dict(params) because if
    # params is request.POST, that results in a dict containing lists of values
    params = dict(params.items())

    # allow to define custom set of required/optional/hidden fields via configuration
    extra_fields = configuration_helpers.get_value(
        'REGISTRATION_EXTRA_FIELDS',
        getattr(settings, 'REGISTRATION_EXTRA_FIELDS', {})
    )
    # registration via third party (Google, Facebook) using mobile application
    # doesn't use social auth pipeline (no redirect uri(s) etc involved).
    # In this case all related info (required for account linking)
    # is sent in params.
    # `third_party_auth_credentials_in_api` essentially means 'request
    # is made from mobile application'
    third_party_auth_credentials_in_api = 'provider' in params

    is_third_party_auth_enabled = third_party_auth.is_enabled()

    if is_third_party_auth_enabled and (pipeline.running(request) or third_party_auth_credentials_in_api):
        params["password"] = pipeline.make_random_password()
        params["password_copy"] = params["password"]

    # in case user is registering via third party (Google, Facebook) and pipeline has expired, show appropriate
    # error message
    if is_third_party_auth_enabled and ('social_auth_provider' in params and not pipeline.running(request)):
        raise ValidationError(
            {'session_expired': [
                _(u"Registration using {provider} has timed out.").format(
                    provider=params.get('social_auth_provider'))
            ]}
        )

    # if doing signup for an external authorization, then get email, password, name from the eamap
    # don't use the ones from the form, since the user could have hacked those
    # unless originally we didn't get a valid email or name from the external auth
    # TODO: We do not check whether these values meet all necessary criteria, such as email length
    do_external_auth = 'ExternalAuthMap' in request.session
    if do_external_auth:
        eamap = request.session['ExternalAuthMap']
        try:
            validate_email(eamap.external_email)
            params["email"] = eamap.external_email
        except ValidationError:
            pass
        if eamap.external_name.strip() != '':
            params["name"] = eamap.external_name
        params["password"] = eamap.internal_password
        params["password_copy"] = params["password"]
        log.debug(u'In create_account with external_auth: user = %s, email=%s', params["name"], params["email"])

    extended_profile_fields = configuration_helpers.get_value('extended_profile_fields', [])
    enforce_password_policy = (
        settings.FEATURES.get("ENFORCE_PASSWORD_POLICY", False) and
        not do_external_auth
    )
    # Can't have terms of service for certain SHIB users, like at Stanford
    registration_fields = getattr(settings, 'REGISTRATION_EXTRA_FIELDS', {})
    tos_required = (
        registration_fields.get('terms_of_service') != 'hidden' or
        registration_fields.get('honor_code') != 'hidden'
    ) and (
        not settings.FEATURES.get("AUTH_USE_SHIB") or
        not settings.FEATURES.get("SHIB_DISABLE_TOS") or
        not do_external_auth or
        not eamap.external_domain.startswith(openedx.core.djangoapps.external_auth.views.SHIBBOLETH_DOMAIN_PREFIX)
    )

    form = AccountCreationForm(
        data=params,
        extra_fields=extra_fields,
        extended_profile_fields=extended_profile_fields,
        enforce_username_neq_password=True,
        enforce_password_policy=enforce_password_policy,
        tos_required=tos_required,
    )
    custom_form = get_registration_extension_form(data=params)

    # Perform operations within a transaction that are critical to account creation
    with transaction.atomic():
        # first, create the account
        (user, profile, registration) = _do_create_account(form, custom_form)

        # If a 3rd party auth provider and credentials were provided in the API, link the account with social auth
        # (If the user is using the normal register page, the social auth pipeline does the linking, not this code)

        # Note: this is orthogonal to the 3rd party authentication pipeline that occurs
        # when the account is created via the browser and redirect URLs.

        if is_third_party_auth_enabled and third_party_auth_credentials_in_api:
            backend_name = params['provider']
            request.social_strategy = social_utils.load_strategy(request)
            redirect_uri = reverse('social:complete', args=(backend_name, ))
            request.backend = social_utils.load_backend(request.social_strategy, backend_name, redirect_uri)
            social_access_token = params.get('access_token')
            if not social_access_token:
                raise ValidationError({
                    'access_token': [
                        _("An access_token is required when passing value ({}) for provider.").format(
                            params['provider']
                        )
                    ]
                })
            request.session[pipeline.AUTH_ENTRY_KEY] = pipeline.AUTH_ENTRY_REGISTER_API
            pipeline_user = None
            error_message = ""
            try:
                pipeline_user = request.backend.do_auth(social_access_token, user=user)
            except AuthAlreadyAssociated:
                error_message = _("The provided access_token is already associated with another user.")
            except (HTTPError, AuthException):
                error_message = _("The provided access_token is not valid.")
            if not pipeline_user or not isinstance(pipeline_user, User):
                # Ensure user does not re-enter the pipeline
                request.social_strategy.clean_partial_pipeline(social_access_token)
                raise ValidationError({'access_token': [error_message]})

    # Perform operations that are non-critical parts of account creation
    _create_or_set_user_attribute_created_on_site(user, request.site)

    preferences_api.set_user_preference(user, LANGUAGE_KEY, get_language())

    if settings.FEATURES.get('ENABLE_DISCUSSION_EMAIL_DIGEST'):
        try:
            enable_notifications(user)
        except Exception:  # pylint: disable=broad-except
            log.exception("Enable discussion notifications failed for user {id}.".format(id=user.id))

    dog_stats_api.increment("common.student.account_created")

    # If the user is registering via 3rd party auth, track which provider they use
    third_party_provider = None
    running_pipeline = None
    if is_third_party_auth_enabled and pipeline.running(request):
        running_pipeline = pipeline.get(request)
        third_party_provider = provider.Registry.get_from_pipeline(running_pipeline)

    # Track the user's registration
    if hasattr(settings, 'LMS_SEGMENT_KEY') and settings.LMS_SEGMENT_KEY:
        tracking_context = tracker.get_tracker().resolve_context()
        identity_args = [
            user.id,  # pylint: disable=no-member
            {
                'email': user.email,
                'username': user.username,
                'name': profile.name,
                # Mailchimp requires the age & yearOfBirth to be integers, we send a sane integer default if falsey.
                'age': profile.age or -1,
                'yearOfBirth': profile.year_of_birth or datetime.datetime.now(UTC).year,
                'education': profile.level_of_education_display,
                'address': profile.mailing_address,
                'gender': profile.gender_display,
                'country': unicode(profile.country),
            }
        ]

        if hasattr(settings, 'MAILCHIMP_NEW_USER_LIST_ID'):
            identity_args.append({
                "MailChimp": {
                    "listId": settings.MAILCHIMP_NEW_USER_LIST_ID
                }
            })

        analytics.identify(*identity_args)

        analytics.track(
            user.id,
            "edx.bi.user.account.registered",
            {
                'category': 'conversion',
                'label': params.get('course_id'),
                'provider': third_party_provider.name if third_party_provider else None
            },
            context={
                'ip': tracking_context.get('ip'),
                'Google Analytics': {
                    'clientId': tracking_context.get('client_id')
                }
            }
        )

    # Announce registration
    REGISTER_USER.send(sender=None, user=user, profile=profile)

    create_comments_service_user(user)

    # Don't send email if we are:
    #
    # 1. Doing load testing.
    # 2. Random user generation for other forms of testing.
    # 3. External auth bypassing activation.
    # 4. Have the platform configured to not require e-mail activation.
    # 5. Registering a new user using a trusted third party provider (with skip_email_verification=True)
    #
    # Note that this feature is only tested as a flag set one way or
    # the other for *new* systems. we need to be careful about
    # changing settings on a running system to make sure no users are
    # left in an inconsistent state (or doing a migration if they are).
    send_email = (
        not settings.FEATURES.get('SKIP_EMAIL_VALIDATION', None) and
        not settings.FEATURES.get('AUTOMATIC_AUTH_FOR_TESTING') and
        not (do_external_auth and settings.FEATURES.get('BYPASS_ACTIVATION_EMAIL_FOR_EXTAUTH')) and
        not (
            third_party_provider and third_party_provider.skip_email_verification and
            user.email == running_pipeline['kwargs'].get('details', {}).get('email')
        )
    )
    if send_email:
        compose_and_send_activation_email(user, profile, registration)
    else:
        registration.activate()
        _enroll_user_in_pending_courses(user)  # Enroll student in any pending courses

    # Immediately after a user creates an account, we log them in. They are only
    # logged in until they close the browser. They can't log in again until they click
    # the activation link from the email.
    new_user = authenticate(username=user.username, password=params['password'])
    login(request, new_user)
    request.session.set_expiry(0)

    try:
        record_registration_attributions(request, new_user)
    # Don't prevent a user from registering due to attribution errors.
    except Exception:   # pylint: disable=broad-except
        log.exception('Error while attributing cookies to user registration.')

    # TODO: there is no error checking here to see that the user actually logged in successfully,
    # and is not yet an active user.
    if new_user is not None:
        AUDIT_LOG.info(u"Login success on new account creation - {0}".format(new_user.username))

    if do_external_auth:
        eamap.user = new_user
        eamap.dtsignup = datetime.datetime.now(UTC)
        eamap.save()
        AUDIT_LOG.info(u"User registered with external_auth %s", new_user.username)
        AUDIT_LOG.info(u'Updated ExternalAuthMap for %s to be %s', new_user.username, eamap)

        if settings.FEATURES.get('BYPASS_ACTIVATION_EMAIL_FOR_EXTAUTH'):
            log.info('bypassing activation email')
            new_user.is_active = True
            new_user.save()
            AUDIT_LOG.info(u"Login activated on extauth account - {0} ({1})".format(new_user.username, new_user.email))

    return new_user


def _enroll_user_in_pending_courses(student):
    """
    Enroll student in any pending courses he/she may have.
    """
    ceas = CourseEnrollmentAllowed.objects.filter(email=student.email)
    for cea in ceas:
        if cea.auto_enroll:
            enrollment = CourseEnrollment.enroll(student, cea.course_id)
            manual_enrollment_audit = ManualEnrollmentAudit.get_manual_enrollment_by_email(student.email)
            if manual_enrollment_audit is not None:
                # get the enrolled by user and reason from the ManualEnrollmentAudit table.
                # then create a new ManualEnrollmentAudit table entry for the same email
                # different transition state.
                ManualEnrollmentAudit.create_manual_enrollment_audit(
                    manual_enrollment_audit.enrolled_by, student.email, ALLOWEDTOENROLL_TO_ENROLLED,
                    manual_enrollment_audit.reason, enrollment
                )


def record_affiliate_registration_attribution(request, user):
    """
    Attribute this user's registration to the referring affiliate, if
    applicable.
    """
    affiliate_id = request.COOKIES.get(settings.AFFILIATE_COOKIE_NAME)
    if user and affiliate_id:
        UserAttribute.set_user_attribute(user, REGISTRATION_AFFILIATE_ID, affiliate_id)


def record_utm_registration_attribution(request, user):
    """
    Attribute this user's registration to the latest UTM referrer, if
    applicable.
    """
    utm_cookie_name = RegistrationCookieConfiguration.current().utm_cookie_name
    utm_cookie = request.COOKIES.get(utm_cookie_name)
    if user and utm_cookie:
        utm = json.loads(utm_cookie)
        for utm_parameter_name in REGISTRATION_UTM_PARAMETERS:
            utm_parameter = utm.get(utm_parameter_name)
            if utm_parameter:
                UserAttribute.set_user_attribute(
                    user,
                    REGISTRATION_UTM_PARAMETERS.get(utm_parameter_name),
                    utm_parameter
                )
        created_at_unixtime = utm.get('created_at')
        if created_at_unixtime:
            # We divide by 1000 here because the javascript timestamp generated is in milliseconds not seconds.
            # PYTHON: time.time()      => 1475590280.823698
            # JS: new Date().getTime() => 1475590280823
            created_at_datetime = datetime.datetime.fromtimestamp(int(created_at_unixtime) / float(1000), tz=UTC)
            UserAttribute.set_user_attribute(
                user,
                REGISTRATION_UTM_CREATED_AT,
                created_at_datetime
            )


def record_registration_attributions(request, user):
    """
    Attribute this user's registration based on referrer cookies.
    """
    record_affiliate_registration_attribution(request, user)
    record_utm_registration_attribution(request, user)


@csrf_exempt
def create_account(request, post_override=None):
    """
    JSON call to create new edX account.
    Used by form in signup_modal.html, which is included into navigation.html
    """
    # Check if ALLOW_PUBLIC_ACCOUNT_CREATION flag turned off to restrict user account creation
    if not configuration_helpers.get_value(
            'ALLOW_PUBLIC_ACCOUNT_CREATION',
            settings.FEATURES.get('ALLOW_PUBLIC_ACCOUNT_CREATION', True)
    ):
        return HttpResponseForbidden(_("Account creation not allowed."))

    warnings.warn("Please use RegistrationView instead.", DeprecationWarning)

    try:
        user = create_account_with_params(request, post_override or request.POST)
    except AccountValidationError as exc:
        return JsonResponse({'success': False, 'value': exc.message, 'field': exc.field}, status=400)
    except ValidationError as exc:
        field, error_list = next(exc.message_dict.iteritems())
        return JsonResponse(
            {
                "success": False,
                "field": field,
                "value": error_list[0],
            },
            status=400
        )

    redirect_url = None  # The AJAX method calling should know the default destination upon success

    # Resume the third-party-auth pipeline if necessary.
    if third_party_auth.is_enabled() and pipeline.running(request):
        running_pipeline = pipeline.get(request)
        redirect_url = pipeline.get_complete_url(running_pipeline['backend'])

    response = JsonResponse({
        'success': True,
        'redirect_url': redirect_url,
    })
    set_logged_in_cookies(request, response, user)
    return response


def str2bool(s):
    s = str(s)
    return s.lower() in ('yes', 'true', 't', '1')


def _clean_roles(roles):
    """ Clean roles.

    Strips whitespace from roles, and removes empty items.

    Args:
        roles (str[]): List of role names.

    Returns:
        str[]
    """
    roles = [role.strip() for role in roles]
    roles = [role for role in roles if role]
    return roles


def auto_auth(request):
    """
    Create or configure a user account, then log in as that user.

    Enabled only when
    settings.FEATURES['AUTOMATIC_AUTH_FOR_TESTING'] is true.

    Accepts the following querystring parameters:
    * `username`, `email`, and `password` for the user account
    * `full_name` for the user profile (the user's full name; defaults to the username)
    * `staff`: Set to "true" to make the user global staff.
    * `course_id`: Enroll the student in the course with `course_id`
    * `roles`: Comma-separated list of roles to grant the student in the course with `course_id`
    * `no_login`: Define this to create the user but not login
    * `redirect`: Set to "true" will redirect to the `redirect_to` value if set, or
        course home page if course_id is defined, otherwise it will redirect to dashboard
    * `redirect_to`: will redirect to to this url
    * `is_active` : make/update account with status provided as 'is_active'
    If username, email, or password are not provided, use
    randomly generated credentials.
    """

    # Generate a unique name to use if none provided
    generated_username = uuid.uuid4().hex[0:30]

    # Use the params from the request, otherwise use these defaults
    username = request.GET.get('username', generated_username)
    password = request.GET.get('password', username)
    email = request.GET.get('email', username + "@example.com")
    full_name = request.GET.get('full_name', username)
    is_staff = str2bool(request.GET.get('staff', False))
    is_superuser = str2bool(request.GET.get('superuser', False))
    course_id = request.GET.get('course_id')
    redirect_to = request.GET.get('redirect_to')
    is_active = str2bool(request.GET.get('is_active', True))

    # Valid modes: audit, credit, honor, no-id-professional, professional, verified
    enrollment_mode = request.GET.get('enrollment_mode', 'honor')

    # Parse roles, stripping whitespace, and filtering out empty strings
    roles = _clean_roles(request.GET.get('roles', '').split(','))
    course_access_roles = _clean_roles(request.GET.get('course_access_roles', '').split(','))

    redirect_when_done = str2bool(request.GET.get('redirect', '')) or redirect_to
    login_when_done = 'no_login' not in request.GET

    form = AccountCreationForm(
        data={
            'username': username,
            'email': email,
            'password': password,
            'name': full_name,
        },
        tos_required=False
    )

    # Attempt to create the account.
    # If successful, this will return a tuple containing
    # the new user object.
    try:
        user, profile, reg = _do_create_account(form)
    except (AccountValidationError, ValidationError):
        # Attempt to retrieve the existing user.
        user = User.objects.get(username=username)
        user.email = email
        user.set_password(password)
        user.is_active = is_active
        user.save()
        profile = UserProfile.objects.get(user=user)
        reg = Registration.objects.get(user=user)
    except PermissionDenied:
        return HttpResponseForbidden(_('Account creation not allowed.'))

    user.is_staff = is_staff
    user.is_superuser = is_superuser
    user.save()

    if is_active:
        reg.activate()
        reg.save()

    # ensure parental consent threshold is met
    year = datetime.date.today().year
    age_limit = settings.PARENTAL_CONSENT_AGE_LIMIT
    profile.year_of_birth = (year - age_limit) - 1
    profile.save()

    _create_or_set_user_attribute_created_on_site(user, request.site)

    # Enroll the user in a course
    course_key = None
    if course_id:
        course_key = CourseLocator.from_string(course_id)
        CourseEnrollment.enroll(user, course_key, mode=enrollment_mode)

        # Apply the roles
        for role in roles:
            assign_role(course_key, user, role)

        for role in course_access_roles:
            CourseAccessRole.objects.update_or_create(user=user, course_id=course_key, org=course_key.org, role=role)

    # Log in as the user
    if login_when_done:
        user = authenticate(username=username, password=password)
        login(request, user)

    create_comments_service_user(user)

    if redirect_when_done:
        if redirect_to:
            # Redirect to page specified by the client
            redirect_url = redirect_to
        elif course_id:
            # Redirect to the course homepage (in LMS) or outline page (in Studio)
            try:
                redirect_url = reverse(course_home_url_name(course_key), kwargs={'course_id': course_id})
            except NoReverseMatch:
                redirect_url = reverse('course_handler', kwargs={'course_key_string': course_id})
        else:
            # Redirect to the learner dashboard (in LMS) or homepage (in Studio)
            try:
                redirect_url = reverse('dashboard')
            except NoReverseMatch:
                redirect_url = reverse('home')

        return redirect(redirect_url)
    else:
        response = JsonResponse({
            'created_status': 'Logged in' if login_when_done else 'Created',
            'username': username,
            'email': email,
            'password': password,
            'user_id': user.id,  # pylint: disable=no-member
            'anonymous_id': anonymous_id_for_user(user, None),
        })
    response.set_cookie('csrftoken', csrf(request)['csrf_token'])
    return response


@ensure_csrf_cookie
def activate_account(request, key):
    """When link in activation e-mail is clicked"""

    # If request is in Studio call the appropriate view
    if theming_helpers.get_project_root_name().lower() == u'cms':
        return activate_account_studio(request, key)

    try:
        registration = Registration.objects.get(activation_key=key)
    except (Registration.DoesNotExist, Registration.MultipleObjectsReturned):
        messages.error(
            request,
            HTML(_(
                '{html_start}Your account could not be activated{html_end}'
                'Something went wrong, please <a href="{support_url}">contact support</a> to resolve this issue.'
            )).format(
                support_url=configuration_helpers.get_value('SUPPORT_SITE_LINK', settings.SUPPORT_SITE_LINK),
                html_start=HTML('<p class="message-title">'),
                html_end=HTML('</p>'),
            ),
            extra_tags='account-activation aa-icon'
        )
    else:
        if not registration.user.is_active:
            registration.activate()
            # Success message for logged in users.
            message = _('{html_start}Success{html_end} You have activated your account.')

            if not request.user.is_authenticated():
                # Success message for logged out users
                message = _(
                    '{html_start}Success! You have activated your account.{html_end}'
                    'You will now receive email updates and alerts from us related to'
                    ' the courses you are enrolled in. Sign In to continue.'
                )

            # Add message for later use.
            messages.success(
                request,
                HTML(message).format(
                    html_start=HTML('<p class="message-title">'),
                    html_end=HTML('</p>'),
                ),
                extra_tags='account-activation aa-icon',
            )
        else:
            messages.info(
                request,
                HTML(_('{html_start}This account has already been activated.{html_end}')).format(
                    html_start=HTML('<p class="message-title">'),
                    html_end=HTML('</p>'),
                ),
                extra_tags='account-activation aa-icon',
            )

        # Enroll student in any pending courses he/she may have if auto_enroll flag is set
        _enroll_user_in_pending_courses(registration.user)

    return redirect('dashboard')


@ensure_csrf_cookie
def activate_account_studio(request, key):
    """
    When link in activation e-mail is clicked and the link belongs to studio.
    """
    try:
        registration = Registration.objects.get(activation_key=key)
    except (Registration.DoesNotExist, Registration.MultipleObjectsReturned):
        return render_to_response(
            "registration/activation_invalid.html",
            {'csrf': csrf(request)['csrf_token']}
        )
    else:
        user_logged_in = request.user.is_authenticated()
        already_active = True
        if not registration.user.is_active:
            registration.activate()
            already_active = False

        # Enroll student in any pending courses he/she may have if auto_enroll flag is set
        _enroll_user_in_pending_courses(registration.user)

        return render_to_response(
            "registration/activation_complete.html",
            {
                'user_logged_in': user_logged_in,
                'already_active': already_active
            }
        )


@csrf_exempt
@require_POST
def password_reset(request):
    """ Attempts to send a password reset e-mail. """
    # Add some rate limiting here by re-using the RateLimitMixin as a helper class
    limiter = BadRequestRateLimiter()
    if limiter.is_rate_limit_exceeded(request):
        AUDIT_LOG.warning("Rate limit exceeded in password_reset")
        return HttpResponseForbidden()

    form = PasswordResetFormNoActive(request.POST)
    if form.is_valid():
        form.save(use_https=request.is_secure(),
                  from_email=configuration_helpers.get_value('email_from_address', settings.DEFAULT_FROM_EMAIL),
                  request=request)
        # When password change is complete, a "edx.user.settings.changed" event will be emitted.
        # But because changing the password is multi-step, we also emit an event here so that we can
        # track where the request was initiated.
        tracker.emit(
            SETTING_CHANGE_INITIATED,
            {
                "setting": "password",
                "old": None,
                "new": None,
                "user_id": request.user.id,
            }
        )
        destroy_oauth_tokens(request.user)
    else:
        # bad user? tick the rate limiter counter
        AUDIT_LOG.info("Bad password_reset user passed in.")
        limiter.tick_bad_request_counter(request)

    return JsonResponse({
        'success': True,
        'value': render_to_string('registration/password_reset_done.html', {}),
    })


def uidb36_to_uidb64(uidb36):
    """
    Needed to support old password reset URLs that use base36-encoded user IDs
    https://github.com/django/django/commit/1184d077893ff1bc947e45b00a4d565f3df81776#diff-c571286052438b2e3190f8db8331a92bR231
    Args:
        uidb36: base36-encoded user ID

    Returns: base64-encoded user ID. Otherwise returns a dummy, invalid ID
    """
    try:
        uidb64 = force_text(urlsafe_base64_encode(force_bytes(base36_to_int(uidb36))))
    except ValueError:
        uidb64 = '1'  # dummy invalid ID (incorrect padding for base64)
    return uidb64


def validate_password(user, password):
    """
    Tie in password policy enforcement as an optional level of
    security protection

    Args:
        user: the user object whose password we're checking.
        password: the user's proposed new password.

    Returns:
        is_valid_password: a boolean indicating if the new password
            passes the validation.
        err_msg: an error message if there's a violation of one of the password
            checks. Otherwise, `None`.
    """
    err_msg = None

    if settings.FEATURES.get('ENFORCE_PASSWORD_POLICY', False):
        try:
            validate_password_strength(password)
        except ValidationError as err:
            err_msg = _('Password: ') + '; '.join(err.messages)

    # also, check the password reuse policy
    if not PasswordHistory.is_allowable_password_reuse(user, password):
        if user.is_staff:
            num_distinct = settings.ADVANCED_SECURITY_CONFIG['MIN_DIFFERENT_STAFF_PASSWORDS_BEFORE_REUSE']
        else:
            num_distinct = settings.ADVANCED_SECURITY_CONFIG['MIN_DIFFERENT_STUDENT_PASSWORDS_BEFORE_REUSE']
        # Because of how ngettext is, splitting the following into shorter lines would be ugly.
        # pylint: disable=line-too-long
        err_msg = ungettext(
            "You are re-using a password that you have used recently. You must have {num} distinct password before reusing a previous password.",
            "You are re-using a password that you have used recently. You must have {num} distinct passwords before reusing a previous password.",
            num_distinct
        ).format(num=num_distinct)

    # also, check to see if passwords are getting reset too frequent
    if PasswordHistory.is_password_reset_too_soon(user):
        num_days = settings.ADVANCED_SECURITY_CONFIG['MIN_TIME_IN_DAYS_BETWEEN_ALLOWED_RESETS']
        # Because of how ngettext is, splitting the following into shorter lines would be ugly.
        # pylint: disable=line-too-long
        err_msg = ungettext(
            "You are resetting passwords too frequently. Due to security policies, {num} day must elapse between password resets.",
            "You are resetting passwords too frequently. Due to security policies, {num} days must elapse between password resets.",
            num_days
        ).format(num=num_days)

    is_password_valid = err_msg is None

    return is_password_valid, err_msg


def password_reset_confirm_wrapper(request, uidb36=None, token=None):
    """
    A wrapper around django.contrib.auth.views.password_reset_confirm.
    Needed because we want to set the user as active at this step.
    We also optionally do some additional password policy checks.
    """
    # convert old-style base36-encoded user id to base64
    uidb64 = uidb36_to_uidb64(uidb36)
    platform_name = {
        "platform_name": configuration_helpers.get_value('platform_name', settings.PLATFORM_NAME)
    }
    try:
        uid_int = base36_to_int(uidb36)
        user = User.objects.get(id=uid_int)
    except (ValueError, User.DoesNotExist):
        # if there's any error getting a user, just let django's
        # password_reset_confirm function handle it.
        return password_reset_confirm(
            request, uidb64=uidb64, token=token, extra_context=platform_name
        )

    if request.method == 'POST':
        password = request.POST['new_password1']
        is_password_valid, password_err_msg = validate_password(user, password)
        if not is_password_valid:
            # We have a password reset attempt which violates some security
            # policy. Use the existing Django template to communicate that
            # back to the user.
            context = {
                'validlink': False,
                'form': None,
                'title': _('Password reset unsuccessful'),
                'err_msg': password_err_msg,
            }
            context.update(platform_name)
            return TemplateResponse(
                request, 'registration/password_reset_confirm.html', context
            )

        # remember what the old password hash is before we call down
        old_password_hash = user.password

        response = password_reset_confirm(
            request, uidb64=uidb64, token=token, extra_context=platform_name
        )

        # If password reset was unsuccessful a template response is returned (status_code 200).
        # Check if form is invalid then show an error to the user.
        # Note if password reset was successful we get response redirect (status_code 302).
        if response.status_code == 200 and not response.context_data['form'].is_valid():
            response.context_data['err_msg'] = _('Error in resetting your password. Please try again.')
            return response

        # get the updated user
        updated_user = User.objects.get(id=uid_int)

        # did the password hash change, if so record it in the PasswordHistory
        if updated_user.password != old_password_hash:
            entry = PasswordHistory()
            entry.create(updated_user)

    else:
        response = password_reset_confirm(
            request, uidb64=uidb64, token=token, extra_context=platform_name
        )

        response_was_successful = response.context_data.get('validlink')
        if response_was_successful and not user.is_active:
            user.is_active = True
            user.save()

    return response


def reactivation_email_for_user(user):
    try:
        registration = Registration.objects.get(user=user)
    except Registration.DoesNotExist:
        return JsonResponse({
            "success": False,
            "error": _('No inactive user with this e-mail exists'),
        })  # TODO: this should be status code 400  # pylint: disable=fixme

    try:
        context = generate_activation_email_context(user, registration)
    except ObjectDoesNotExist:
        log.error(
            u'Unable to send reactivation email due to unavailable profile for the user "%s"',
            user.username,
            exc_info=True
        )
        return JsonResponse({
            "success": False,
            "error": _('Unable to send reactivation email')
        })

    subject = render_to_string('emails/activation_email_subject.txt', context)
    subject = ''.join(subject.splitlines())
    message = render_to_string('emails/activation_email.txt', context)
    from_address = configuration_helpers.get_value('email_from_address', settings.DEFAULT_FROM_EMAIL)
    from_address = configuration_helpers.get_value('ACTIVATION_EMAIL_FROM_ADDRESS', from_address)

    try:
        user.email_user(subject, message, from_address)
    except Exception:  # pylint: disable=broad-except
        log.error(
            u'Unable to send reactivation email from "%s" to "%s"',
            from_address,
            user.email,
            exc_info=True
        )
        return JsonResponse({
            "success": False,
            "error": _('Unable to send reactivation email')
        })  # TODO: this should be status code 500  # pylint: disable=fixme

    return JsonResponse({"success": True})


def validate_new_email(user, new_email):
    """
    Given a new email for a user, does some basic verification of the new address If any issues are encountered
    with verification a ValueError will be thrown.
    """
    try:
        validate_email(new_email)
    except ValidationError:
        raise ValueError(_('Valid e-mail address required.'))

    if new_email == user.email:
        raise ValueError(_('Old email is the same as the new email.'))

    if User.objects.filter(email=new_email).count() != 0:
        raise ValueError(_('An account with this e-mail already exists.'))


def do_email_change_request(user, new_email, activation_key=None):
    """
    Given a new email for a user, does some basic verification of the new address and sends an activation message
    to the new address. If any issues are encountered with verification or sending the message, a ValueError will
    be thrown.
    """
    pec_list = PendingEmailChange.objects.filter(user=user)
    if len(pec_list) == 0:
        pec = PendingEmailChange()
        pec.user = user
    else:
        pec = pec_list[0]

    # if activation_key is not passing as an argument, generate a random key
    if not activation_key:
        activation_key = uuid.uuid4().hex

    pec.new_email = new_email
    pec.activation_key = activation_key
    pec.save()

    context = {
        'key': pec.activation_key,
        'old_email': user.email,
        'new_email': pec.new_email
    }

    subject = render_to_string('emails/email_change_subject.txt', context)
    subject = ''.join(subject.splitlines())

    message = render_to_string('emails/email_change.txt', context)

    from_address = configuration_helpers.get_value(
        'email_from_address',
        settings.DEFAULT_FROM_EMAIL
    )
    try:
        mail.send_mail(subject, message, from_address, [pec.new_email])
    except Exception:  # pylint: disable=broad-except
        log.error(u'Unable to send email activation link to user from "%s"', from_address, exc_info=True)
        raise ValueError(_('Unable to send email activation link. Please try again later.'))

    # When the email address change is complete, a "edx.user.settings.changed" event will be emitted.
    # But because changing the email address is multi-step, we also emit an event here so that we can
    # track where the request was initiated.
    tracker.emit(
        SETTING_CHANGE_INITIATED,
        {
            "setting": "email",
            "old": context['old_email'],
            "new": context['new_email'],
            "user_id": user.id,
        }
    )


@ensure_csrf_cookie
def confirm_email_change(request, key):  # pylint: disable=unused-argument
    """
    User requested a new e-mail. This is called when the activation
    link is clicked. We confirm with the old e-mail, and update
    """
    with transaction.atomic():
        try:
            pec = PendingEmailChange.objects.get(activation_key=key)
        except PendingEmailChange.DoesNotExist:
            response = render_to_response("invalid_email_key.html", {})
            transaction.set_rollback(True)
            return response

        user = pec.user
        address_context = {
            'old_email': user.email,
            'new_email': pec.new_email
        }

        if len(User.objects.filter(email=pec.new_email)) != 0:
            response = render_to_response("email_exists.html", {})
            transaction.set_rollback(True)
            return response

        subject = render_to_string('emails/email_change_subject.txt', address_context)
        subject = ''.join(subject.splitlines())
        message = render_to_string('emails/confirm_email_change.txt', address_context)
        u_prof = UserProfile.objects.get(user=user)
        meta = u_prof.get_meta()
        if 'old_emails' not in meta:
            meta['old_emails'] = []
        meta['old_emails'].append([user.email, datetime.datetime.now(UTC).isoformat()])
        u_prof.set_meta(meta)
        u_prof.save()
        # Send it to the old email...
        try:
            user.email_user(
                subject,
                message,
                configuration_helpers.get_value('email_from_address', settings.DEFAULT_FROM_EMAIL)
            )
        except Exception:    # pylint: disable=broad-except
            log.warning('Unable to send confirmation email to old address', exc_info=True)
            response = render_to_response("email_change_failed.html", {'email': user.email})
            transaction.set_rollback(True)
            return response

        user.email = pec.new_email
        user.save()
        pec.delete()
        # And send it to the new email...
        try:
            user.email_user(
                subject,
                message,
                configuration_helpers.get_value('email_from_address', settings.DEFAULT_FROM_EMAIL)
            )
        except Exception:  # pylint: disable=broad-except
            log.warning('Unable to send confirmation email to new address', exc_info=True)
            response = render_to_response("email_change_failed.html", {'email': pec.new_email})
            transaction.set_rollback(True)
            return response

        response = render_to_response("email_change_successful.html", address_context)
        return response


@require_POST
@login_required
@ensure_csrf_cookie
def change_email_settings(request):
    """Modify logged-in user's setting for receiving emails from a course."""
    user = request.user

    course_id = request.POST.get("course_id")
    course_key = SlashSeparatedCourseKey.from_deprecated_string(course_id)
    receive_emails = request.POST.get("receive_emails")
    if receive_emails:
        optout_object = Optout.objects.filter(user=user, course_id=course_key)
        if optout_object:
            optout_object.delete()
        log.info(
            u"User %s (%s) opted in to receive emails from course %s",
            user.username,
            user.email,
            course_id,
        )
        track.views.server_track(
            request,
            "change-email-settings",
            {"receive_emails": "yes", "course": course_id},
            page='dashboard',
        )
    else:
        Optout.objects.get_or_create(user=user, course_id=course_key)
        log.info(
            u"User %s (%s) opted out of receiving emails from course %s",
            user.username,
            user.email,
            course_id,
        )
        track.views.server_track(
            request,
            "change-email-settings",
            {"receive_emails": "no", "course": course_id},
            page='dashboard',
        )

    return JsonResponse({"success": True})


class LogoutView(TemplateView):
    """
    Logs out user and redirects.

    The template should load iframes to log the user out of OpenID Connect services.
    See http://openid.net/specs/openid-connect-logout-1_0.html.
    """
    oauth_client_ids = []
    template_name = 'logout.html'

    # Keep track of the page to which the user should ultimately be redirected.
    default_target = reverse_lazy('cas-logout') if settings.FEATURES.get('AUTH_USE_CAS') else '/'

    @property
    def target(self):
        """
        If a redirect_url is specified in the querystring for this request, and the value is a url
        with the same host, the view will redirect to this page after rendering the template.
        If it is not specified, we will use the default target url.
        """
        target_url = self.request.GET.get('redirect_url')

        if target_url and is_safe_url(target_url, self.request.META.get('HTTP_HOST')):
            return target_url
        else:
            return self.default_target

    def dispatch(self, request, *args, **kwargs):  # pylint: disable=missing-docstring
        # We do not log here, because we have a handler registered to perform logging on successful logouts.
        request.is_from_logout = True

        # Get the list of authorized clients before we clear the session.
        self.oauth_client_ids = request.session.get(edx_oauth2_provider.constants.AUTHORIZED_CLIENTS_SESSION_KEY, [])

        logout(request)

        # If we don't need to deal with OIDC logouts, just redirect the user.
        if LogoutViewConfiguration.current().enabled and self.oauth_client_ids:
            response = super(LogoutView, self).dispatch(request, *args, **kwargs)
        else:
            response = redirect(self.target)

        # Clear the cookie used by the edx.org marketing site
        delete_logged_in_cookies(response)

        return response

    def _build_logout_url(self, url):
        """
        Builds a logout URL with the `no_redirect` query string parameter.

        Args:
            url (str): IDA logout URL

        Returns:
            str
        """
        scheme, netloc, path, query_string, fragment = urlsplit(url)
        query_params = parse_qs(query_string)
        query_params['no_redirect'] = 1
        new_query_string = urlencode(query_params, doseq=True)
        return urlunsplit((scheme, netloc, path, new_query_string, fragment))

    def get_context_data(self, **kwargs):
        context = super(LogoutView, self).get_context_data(**kwargs)

        # Create a list of URIs that must be called to log the user out of all of the IDAs.
        uris = Client.objects.filter(client_id__in=self.oauth_client_ids,
                                     logout_uri__isnull=False).values_list('logout_uri', flat=True)

        referrer = self.request.META.get('HTTP_REFERER', '').strip('/')
        logout_uris = []

        for uri in uris:
            if not referrer or (referrer and not uri.startswith(referrer)):
                logout_uris.append(self._build_logout_url(uri))

        context.update({
            'target': self.target,
            'logout_uris': logout_uris,
        })

        return context


def register_login_and_enroll_anonymous_user(request, course_key, redirect_to=None):
    created = False
    edx_username = None
    edx_password = None
    edx_user = None

    while not created:
        edx_username = str(uuid.uuid4())[0:30]
        edx_password = str(uuid.uuid4())
        edx_email = '%s@credomodules.com' % edx_username

        try:
            with transaction.atomic():
                edx_user = User.objects.create_user(
                    username=edx_username,
                    password=edx_password,
                    email=edx_email,
                )
                edx_user_profile = UserProfile(user=edx_user)
                edx_user_profile.save()
            created = True
        except IntegrityError:
            # The random edx_user_id wasn't unique. Since 'created' is still
            # False, we will retry with a different random ID.
            pass

    edx_user_auth = authenticate(
        username=edx_username,
        password=edx_password,
    )
    if not edx_user_auth:
        # This shouldn't happen, since we've created edX accounts for any LTI
        # users by this point, but just in case we can return a 403.
        raise PermissionDenied()
    login(request, edx_user_auth)
    CourseEnrollment.enroll(edx_user, course_key)
    request.session.set_expiry(0)

    if redirect_to:
        return redirect(redirect_to)


<<<<<<< HEAD
def validate_credo_access(request):
=======
def validate_credo_access(request, redirect_to=None):
>>>>>>> eb518dfe
    jwt_auth_success = False
    jwt_auth_error = ''
    jwt_data = None
    jwt_secret = settings.CREDO_API_CONFIG.get('jwt_secret', None)
    jwt_token = request.GET.get('jwt_token', None)

<<<<<<< HEAD
=======
    try:
        if not jwt_token and redirect_to and '?' in redirect_to:
            next_args = parse_qs(urlparse(redirect_to).query)
            if 'jwt_token' in next_args:
                jwt_token = next_args['jwt_token'][0]
    except (KeyError, ValueError, IndexError):
        pass

>>>>>>> eb518dfe
    course_id = None
    path = request.path
    path_data = path.split('/')
    if len(path_data) > 2:
        course_id = path_data[2]

    user_ip = request.META.get('REMOTE_ADDR', None)
    headers = {
        'HTTP_X_FORWARDED_FOR': request.META.get('HTTP_X_FORWARDED_FOR', None),
        'HTTP_HOST': request.META.get('HTTP_HOST', None),
        'HTTP_REFERER': request.META.get('HTTP_REFERER', None)
    }
    api_ip_response = None
    api_referrer_response = None
    auth_success = False
    ip_param_passed_to_api = None
    referrer_param_passed_to_api = None
    referrer_taken_from = None

    if jwt_token:
        try:
            jwt_data = jwt.decode(jwt_token, jwt_secret)
            if isinstance(jwt_data, dict) and 'client_id' in jwt_data and jwt_data['client_id']:
                log.info(u'Successfully authentication with jwt token (%s): %s', str(jwt_token), str(jwt_data))
                jwt_auth_success = True
                auth_success = True
            else:
                jwt_auth_error = u'Unsuccessfully authentication with jwt token (%s): %s' % (jwt_token, str(jwt_data))
                log.info(jwt_auth_error)
        except jwt.DecodeError:
            jwt_auth_error = u'Unsuccessfully authentication with jwt token (%s): decode error' % jwt_token
            log.info(jwt_auth_error)
<<<<<<< HEAD

    if not jwt_auth_success:
        ip_helper = CredoIpHelper()

=======

    if not jwt_auth_success:
        ip_helper = CredoIpHelper()

>>>>>>> eb518dfe
        try:
            res, ip_param_passed_to_api = ip_helper.authenticate_by_ip_address(request)
            log.info(u'Authenticate by ip address: %s', str(res))
            if res:
                api_ip_response = res.copy()

            if not res or ('data' not in res) or ('data' in res and not res['data']):
                res, referrer_param_passed_to_api, referrer_taken_from = ip_helper.authenticate_by_referrer(request)
                log.info(u'Authenticate by referrer: %s', str(res))
                if res:
                    api_referrer_response = res.copy()

            if res and 'data' in res and res['data']:
                auth_success = True
        except ApiRequestError, e:
            msg = u'Validate Credo Access: ApiRequestError raised (HTTP code: %s, Message: %s)' % (e.http_code, e.http_msg)
            if not api_ip_response:
                api_ip_response = msg
            else:
                api_referrer_response = msg
            log.info(msg)

    log_credo_access(course_id, user_ip, headers, ip_param_passed_to_api, referrer_param_passed_to_api,
                     referrer_taken_from, api_ip_response, api_referrer_response, auth_success,
                     jwt_auth_success, jwt_auth_error, jwt_token, jwt_data)

    return auth_success


def log_credo_access(course_id, user_ip, headers, ip_param_passed_to_api, referrer_param_passed_to_api,
                     referrer_taken_from, api_ip_response, api_referrer_response, auth_success,
                     jwt_auth_success, jwt_auth_error, jwt_token, jwt_data, **kwargs):
    hostname = platform.node().split(".")[0]
    data = {
        'type': 'modules_auth',
        'hostname': hostname,
        'datetime': str(datetime.datetime.now()),
        'timestamp': time.time(),
        'course_id': str(course_id),
        'user_ip': user_ip,
        'ip_param_passed_to_api': ip_param_passed_to_api,
        'referrer_param_passed_to_api': referrer_param_passed_to_api,
        'referrer_taken_from': referrer_taken_from,
        'api_ip_response': str(api_ip_response) if api_ip_response else None,
        'api_referrer_response': str(api_referrer_response) if api_referrer_response else None,
        'auth_success': auth_success,
        'jwt_auth_success': jwt_auth_success,
        'jwt_auth_error': jwt_auth_error,
        'jwt_token': jwt_token,
        'jwt_data': str(jwt_data) if jwt_data else None
    }
    for k, v in headers.iteritems():
        data['header_' + k.lower()] = v
    data.update(kwargs)
    log_json.info(json.dumps(data))<|MERGE_RESOLUTION|>--- conflicted
+++ resolved
@@ -2957,19 +2957,13 @@
         return redirect(redirect_to)
 
 
-<<<<<<< HEAD
-def validate_credo_access(request):
-=======
 def validate_credo_access(request, redirect_to=None):
->>>>>>> eb518dfe
     jwt_auth_success = False
     jwt_auth_error = ''
     jwt_data = None
     jwt_secret = settings.CREDO_API_CONFIG.get('jwt_secret', None)
     jwt_token = request.GET.get('jwt_token', None)
 
-<<<<<<< HEAD
-=======
     try:
         if not jwt_token and redirect_to and '?' in redirect_to:
             next_args = parse_qs(urlparse(redirect_to).query)
@@ -2978,7 +2972,6 @@
     except (KeyError, ValueError, IndexError):
         pass
 
->>>>>>> eb518dfe
     course_id = None
     path = request.path
     path_data = path.split('/')
@@ -3011,17 +3004,10 @@
         except jwt.DecodeError:
             jwt_auth_error = u'Unsuccessfully authentication with jwt token (%s): decode error' % jwt_token
             log.info(jwt_auth_error)
-<<<<<<< HEAD
 
     if not jwt_auth_success:
         ip_helper = CredoIpHelper()
 
-=======
-
-    if not jwt_auth_success:
-        ip_helper = CredoIpHelper()
-
->>>>>>> eb518dfe
         try:
             res, ip_param_passed_to_api = ip_helper.authenticate_by_ip_address(request)
             log.info(u'Authenticate by ip address: %s', str(res))
