--- conflicted
+++ resolved
@@ -253,20 +253,14 @@
         """Enforce password policies (if applicable)"""
         password_copy = self.cleaned_data["password_copy"]
 
-<<<<<<< HEAD
-        if "password" in self.cleaned_data and self.cleaned_data["password"] != password_copy:
-=======
         if (
             "password" in self.cleaned_data and
             self.cleaned_data["password"] != password_copy
         ):
->>>>>>> 75ea8640
             raise ValidationError(_("Passwords don't match"))
 
         return password_copy
 
-<<<<<<< HEAD
-=======
     def _verify_email_really_exists(self, email):
         """Check if a email really exists"""
         mx_record = None
@@ -302,7 +296,6 @@
         except (BaseException, StandardError):
             pass
 
->>>>>>> 75ea8640
     def clean_year_of_birth(self):
         """
         Parse year_of_birth to an integer, but just use None instead of raising
