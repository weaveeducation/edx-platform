--- conflicted
+++ resolved
@@ -107,8 +107,11 @@
                 block_version = None
         else:
             block_version = None
-<<<<<<< HEAD
-    return list(result.values())
+
+    result = sorted(list(result.values()), key=lambda k: k['edited_on'])
+    for d in result:
+        del d['edited_on']
+    return result[::-1]
 
 
 def get_last_published_block_version(block_id):
@@ -130,11 +133,4 @@
                 'user_id': block['edit_info']['edited_by'],
                 'datetime': block['edit_info']['edited_on']
             }
-    return None
-=======
-
-    result = sorted(list(result.values()), key=lambda k: k['edited_on'])
-    for d in result:
-        del d['edited_on']
-    return result[::-1]
->>>>>>> f7f895e1
+    return None