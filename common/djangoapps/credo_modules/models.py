import logging
import time
import datetime
import json
import re
import uuid
from urlparse import urlparse
from django.dispatch import receiver
from django.contrib.auth.models import User
from django.db import models, IntegrityError, OperationalError, transaction
from django.db.models import F, Value
from django.db.models.functions import Concat
from opaque_keys.edx.django.models import CourseKeyField
from opaque_keys.edx.keys import CourseKey, UsageKey
from django.core.exceptions import ValidationError
from django.core.validators import URLValidator
from django.utils.timezone import utc

from credo_modules.utils import additional_profile_fields_hash
from student.models import CourseEnrollment, ENROLL_STATUS_CHANGE, EnrollStatusChange


log = logging.getLogger("course_usage")


class CredoModulesUserProfile(models.Model):
    """
    This table contains info about the credo modules student.
    """
    class Meta(object):
        db_table = "credo_modules_userprofile"
        ordering = ('user', 'course_id')
        unique_together = (('user', 'course_id'),)

    user = models.ForeignKey(User)
    course_id = CourseKeyField(max_length=255, db_index=True)
    meta = models.TextField(blank=True)  # JSON dictionary
    fields_version = models.CharField(max_length=80)

    @classmethod
    def users_with_additional_profile(cls, course_id):
        profiles = cls.objects.filter(course_id=course_id)
        result = {}
        for profile in profiles:
            result[profile.user_id] = json.loads(profile.meta)
        return result

    def converted_meta(self):
        try:
            meta_dict = json.loads(self.meta)
        except ValueError:
            meta_dict = {}
        return meta_dict


class StudentAttributesRegistrationModel(object):
    """
    Helper model-like object to save registration properties.
    """
    data = None
    user = None

    def __init__(self, data):
        self.data = data

    def save(self):
        if self.data:
            for values in self.data:
                values['user'] = self.user
                CredoStudentProperties(**values).save()


def check_and_save_enrollment_attributes(post_data, user, course_id):
    try:
        properties = EnrollmentPropertiesPerCourse.objects.get(course_id=course_id)
        try:
            enrollment_properties = json.loads(properties.data)
        except ValueError:
            return
        if enrollment_properties:
            CredoStudentProperties.objects.filter(course_id=course_id, user=user).delete()
            for k, v in enrollment_properties.iteritems():
                lti_key = v['lti'] if 'lti' in v else False
                default = v['default'] if 'default' in v and v['default'] else None
                if lti_key:
                    if lti_key in post_data:
                        CredoStudentProperties(user=user, course_id=course_id,
                                               name=k, value=post_data[lti_key]).save()
                    elif default:
                        CredoStudentProperties(user=user, course_id=course_id,
                                               name=k, value=default).save()
            set_custom_term(course_id, user)

    except EnrollmentPropertiesPerCourse.DoesNotExist:
        return


<<<<<<< HEAD
def get_custom_term():
    return datetime.datetime.now().strftime("%B %Y")
=======
def get_custom_term(org):
    current_date = datetime.date.today()
    return TermPerOrg.objects.filter(org=org, start_date__lte=current_date, end_date__gte=current_date).first()
>>>>>>> 5e3216d7


def save_custom_term_student_property(term, user, course_id):
    return CredoStudentProperties.objects.get_or_create(user=user, course_id=course_id, name='term',
                                                        defaults={'value': term})


class CredoStudentProperties(models.Model):
    """
    This table contains info about the custom student properties.
    """
    class Meta(object):
        db_table = "credo_student_properties"
        ordering = ('user', 'course_id', 'name')

    user = models.ForeignKey(User)
    course_id = CourseKeyField(max_length=255, db_index=True, null=True, blank=True)
    name = models.CharField(max_length=255, db_index=True)
    value = models.CharField(max_length=255)


def validate_json_props(value):
    try:
        json_data = json.loads(value)
        if json_data:
            for key in json_data:
                if not re.match(r'\w+$', key):
                    raise ValidationError(
                        '%(key)s should contain only alphanumeric characters and underscores',
                        params={'key': key},
                    )
    except ValueError:
        raise ValidationError('Invalid JSON')


class RegistrationPropertiesPerMicrosite(models.Model):
    org = models.CharField(max_length=255, verbose_name='Org', unique=True)
    domain = models.CharField(max_length=255, verbose_name='Microsite Domain Name', unique=True)
    data = models.TextField(
        verbose_name="Registration Properties",
        help_text="Config in JSON format",
        validators=[validate_json_props]
    )

    class Meta(object):
        db_table = "credo_registration_properties"
        verbose_name = "registration properties item"
        verbose_name_plural = "registration properties per microsite"


class EnrollmentPropertiesPerCourse(models.Model):
    course_id = CourseKeyField(db_index=True, max_length=255)
    data = models.TextField(
        verbose_name="Enrollment Properties",
        help_text="Config in JSON format",
        validators=[validate_json_props]
    )

    class Meta(object):
        db_table = "credo_enrollment_properties"
        verbose_name = "enrollment properties item"
        verbose_name_plural = "enrollment properties per course"


def user_must_fill_additional_profile_fields(course, user, block=None):
    graded = block.graded if block else False
    course_key = course.id
    if graded and course.credo_additional_profile_fields and user.is_authenticated and\
            user.email.endswith('@credomodules.com') and CourseEnrollment.is_enrolled(user, course_key):
        fields_version = additional_profile_fields_hash(course.credo_additional_profile_fields)
        profiles = CredoModulesUserProfile.objects.filter(user=user, course_id=course_key)
        if len(profiles) == 0 or profiles[0].fields_version != fields_version:
            return True
    return False


class TermPerOrg(models.Model):
    org = models.CharField(max_length=255, verbose_name='Org', null=False, blank=False, db_index=True)
    term = models.CharField(max_length=255, verbose_name='Term', null=False, blank=False)
    start_date = models.DateField(verbose_name='Start Date', null=False, blank=False)
    end_date = models.DateField(verbose_name='End Date', null=False, blank=False)

    def to_dict(self):
        return {
            'id': self.id,
            'org': self.org,
            'term': self.term,
            'start_date': self.start_date.strftime('%-m/%-d/%Y'),
            'end_date': self.end_date.strftime('%-m/%-d/%Y')
        }


def set_custom_term(course_id, user):
<<<<<<< HEAD
    save_custom_term_student_property(get_custom_term(), user, course_id)
=======
    item = get_custom_term(course_id.org)
    if item:
        save_custom_term_student_property(item.term, user, course_id)
>>>>>>> 5e3216d7


@receiver(ENROLL_STATUS_CHANGE)
def add_custom_term_student_property_on_enrollment(sender, event=None, user=None, course_id=None, **kwargs):
    if event == EnrollStatusChange.enroll:
        set_custom_term(course_id, user)


def deadlock_db_retry(func):
    def func_wrapper(*args, **kwargs):
        max_attempts = 2
        current_attempt = 0
        while True:
            try:
                return func(*args, **kwargs)
            except OperationalError, e:
                if current_attempt < max_attempts:
                    current_attempt += 1
                    time.sleep(3)
                else:
                    log.error('Failed to save course usage: ' + str(e))
                    return

    return func_wrapper


class CourseUsage(models.Model):
    MODULE_TYPES = (('problem', 'problem'),
                    ('video', 'video'),
                    ('html', 'html'),
                    ('course', 'course'),
                    ('chapter', 'Section'),
                    ('sequential', 'Subsection'),
                    ('vertical', 'Vertical'),
                    ('library_content', 'Library Content'))

    user = models.ForeignKey(User)
    course_id = CourseKeyField(max_length=255, db_index=True, null=True, blank=True)
    block_id = models.CharField(max_length=255, db_index=True, null=True)
    block_type = models.CharField(max_length=32, choices=MODULE_TYPES, null=True)
    usage_count = models.IntegerField(null=True)
    first_usage_time = models.DateTimeField(verbose_name='First Usage Time', null=True, blank=True)
    last_usage_time = models.DateTimeField(verbose_name='Last Usage Time', null=True, blank=True)
    session_ids = models.TextField(null=True, blank=True)

    class Meta:
        unique_together = (('user', 'course_id', 'block_id'),)

    @classmethod
    @deadlock_db_retry
    def _update_block_usage(cls, course_key, user_id, block_type, block_id, unique_user_id):
        course_usage = CourseUsage.objects.get(
            course_id=course_key,
            user_id=user_id,
            block_type=block_type,
            block_id=block_id
        )
        if unique_user_id not in course_usage.session_ids:
            CourseUsage.objects.filter(course_id=course_key, user_id=user_id,
                                       block_id=block_id, block_type=block_type) \
                .update(last_usage_time=usage_dt_now(), usage_count=F('usage_count') + 1,
                        session_ids=Concat('session_ids', Value('|'), Value(unique_user_id)))

    @classmethod
    @deadlock_db_retry
    def _add_block_usage(cls, course_key, user_id, block_type, block_id, unique_user_id):
        datetime_now = usage_dt_now()
        with transaction.atomic():
            cu = CourseUsage(
                course_id=course_key,
                user_id=user_id,
                usage_count=1,
                block_type=block_type,
                block_id=block_id,
                first_usage_time=datetime_now,
                last_usage_time=datetime_now,
                session_ids=unique_user_id
            )
            cu.save()
            return

    @classmethod
    def update_block_usage(cls, request, course_key, block_id):
        unique_user_id = get_unique_user_id(request)
        if unique_user_id and hasattr(request, 'user') and request.user.is_authenticated():
            if not isinstance(course_key, CourseKey):
                course_key = CourseKey.from_string(course_key)
            if not isinstance(block_id, UsageKey):
                block_id = UsageKey.from_string(block_id)
            block_type = block_id.block_type
            block_id = str(block_id)

            try:
                cls._update_block_usage(course_key, request.user.id,
                                        block_type, block_id, unique_user_id)
            except CourseUsage.DoesNotExist:
                try:
                    cls._add_block_usage(course_key, request.user.id, block_type, block_id, unique_user_id)
                    return
                except IntegrityError:
                    #cls._update_block_usage(course_key, request.user.id,
                    #                        block_type, block_id, unique_user_id)
                    return


class OrganizationType(models.Model):
    title = models.CharField(max_length=255, verbose_name='Title', unique=True)
    constructor_lti_link = models.BooleanField(default=True, verbose_name='Display LTI link in Constructor')
    constructor_embed_code = models.BooleanField(default=True, verbose_name='Display embed code field in Constructor')
    constructor_direct_link = models.BooleanField(default=True, verbose_name='Display direct link in Constructor')
    insights_learning_outcomes = models.BooleanField(default=True, verbose_name='Display LO report in Credo Insights')
    insights_assessments = models.BooleanField(default=True, verbose_name='Display Assessment report in Credo Insights')
    insights_enrollment = models.BooleanField(default=True, verbose_name='Display Enrollment report in Credo Insights')
    insights_engagement = models.BooleanField(default=True, verbose_name='Display Engagement report in Credo Insights')
    instructor_dashboard_credo_insights = models.BooleanField(default=True, verbose_name='Show Credo Insights link'
                                                                                         ' in the Instructor Dashboard')
    enable_new_carousel_view = models.BooleanField(default=False, verbose_name='Enable new carousel view'
                                                                               ' (horizontal nav bar)')
    enable_page_level_engagement = models.BooleanField(default=False, verbose_name='Enable Page Level for Engagement '
                                                                                  'Statistic in Insights')

    class Meta:
        ordering = ['title']

    def __unicode__(self):
        return self.title

    @classmethod
    def get_all_constructor_fields(cls):
        return ['lti_link', 'embed_code', 'direct_link']

    def get_constructor_fields(self):
        data = []
        if self.constructor_lti_link:
            data.append('lti_link')
        if self.constructor_embed_code:
            data.append('embed_code')
        if self.constructor_direct_link:
            data.append('direct_link')
        return data

    @classmethod
    def get_all_insights_reports(cls):
        return ['learning_outcomes', 'assessments', 'enrollment', 'engagement']

    def get_insights_reports(self):
        data = []
        if self.insights_learning_outcomes:
            data.append('learning_outcomes')
        if self.insights_assessments:
            data.append('assessments')
        if self.insights_enrollment:
            data.append('enrollment')
        if self.insights_engagement:
            data.append('engagement')
        return data


class Organization(models.Model):
    org = models.CharField(max_length=255, verbose_name='Org', unique=True)
    default_frame_domain = models.CharField(max_length=255, verbose_name='Domain for LTI/Iframe/etc',
                                            help_text="Default value is https://frame.credocourseware.com "
                                                      "in case of empty field",
                                            null=True, blank=True,
                                            validators=[URLValidator()])
    org_type = models.ForeignKey(OrganizationType, on_delete=models.SET_NULL,
                                 related_name='org_type',
                                 null=True, blank=True, verbose_name='Org Type')

    def save(self, *args, **kwargs):
        if self.default_frame_domain:
            o = urlparse(self.default_frame_domain)
            self.default_frame_domain = o.scheme + '://' + o.netloc
        super(Organization, self).save(*args, **kwargs)

    def get_constructor_fields(self):
        if self.org_type:
            return self.org_type.get_constructor_fields()
        else:
            return OrganizationType.get_all_constructor_fields()

    def get_insights_reports(self):
        if self.org_type:
            return self.org_type.get_insights_reports()
        else:
            return OrganizationType.get_all_insights_reports()

    def get_page_level_engagement(self):
        if self.org_type:
            return self.org_type.enable_page_level_engagement
        else:
            return False

    def to_dict(self):
        return {
            'org': self.org,
            'default_frame_domain': self.default_frame_domain,
            'constructor_fields': self.get_constructor_fields(),
            'insights_reports': self.get_insights_reports(),
            'page_level_engagement': self.get_page_level_engagement(),
        }

    @property
    def is_carousel_view(self):
        if self.org_type is not None:
            return self.org_type.enable_new_carousel_view
        else:
            return False


class CourseExcludeInsights(models.Model):
    course_id = CourseKeyField(max_length=255, db_index=True, null=True, blank=True)

    class Meta(object):
        db_table = "credo_course_exclude_insights"
        verbose_name = "course"
        verbose_name_plural = "exclude insights"


class SendScores(models.Model):
    user = models.ForeignKey(User)
    course_id = CourseKeyField(max_length=255, db_index=True)
    block_id = models.CharField(max_length=255, db_index=True)
    last_send_time = models.DateTimeField(null=True, blank=True)

    class Meta(object):
        db_table = "credo_send_scores"
        unique_together = (('user', 'course_id', 'block_id'),)


class SendScoresMailing(models.Model):
    email_scores = models.ForeignKey(SendScores)
    data = models.TextField(blank=True)
    last_send_time = models.DateTimeField(null=True, blank=True)

    class Meta(object):
        db_table = "credo_send_scores_mailing"


UNIQUE_USER_ID_COOKIE = 'credo-course-usage-id'


def get_unique_user_id(request):
    uid = request.COOKIES.get(UNIQUE_USER_ID_COOKIE, None)
    if uid:
        return unicode(uid)
    return None


def generate_new_user_id_cookie(request, user_id):
    request._update_unique_user_id = True
    request.COOKIES[UNIQUE_USER_ID_COOKIE] = unicode(uuid.uuid4()) + '_' + user_id


def update_unique_user_id_cookie(request):
    user_id = 'anon'
    if hasattr(request, 'user') and request.user.is_authenticated():
        user_id = str(request.user.id)

    course_usage_cookie_id = get_unique_user_id(request)
    if not course_usage_cookie_id:
        generate_new_user_id_cookie(request, user_id)
    else:
        cookie_arr = course_usage_cookie_id.split('_')
        if len(cookie_arr) < 2 or cookie_arr[1] != user_id:
            generate_new_user_id_cookie(request, user_id)


def usage_dt_now():
    """
    We can't use timezone.now() because we already use America/New_York timezone for usage values
    so we just replace tzinfo in the datetime object
    :return: datetime
    """
    return datetime.datetime.now().replace(tzinfo=utc)<|MERGE_RESOLUTION|>--- conflicted
+++ resolved
@@ -95,14 +95,8 @@
         return
 
 
-<<<<<<< HEAD
 def get_custom_term():
     return datetime.datetime.now().strftime("%B %Y")
-=======
-def get_custom_term(org):
-    current_date = datetime.date.today()
-    return TermPerOrg.objects.filter(org=org, start_date__lte=current_date, end_date__gte=current_date).first()
->>>>>>> 5e3216d7
 
 
 def save_custom_term_student_property(term, user, course_id):
@@ -196,13 +190,7 @@
 
 
 def set_custom_term(course_id, user):
-<<<<<<< HEAD
     save_custom_term_student_property(get_custom_term(), user, course_id)
-=======
-    item = get_custom_term(course_id.org)
-    if item:
-        save_custom_term_student_property(item.term, user, course_id)
->>>>>>> 5e3216d7
 
 
 @receiver(ENROLL_STATUS_CHANGE)
