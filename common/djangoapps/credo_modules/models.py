--- conflicted
+++ resolved
@@ -95,14 +95,8 @@
         return
 
 
-<<<<<<< HEAD
-def get_custom_term(org):
-    current_date = datetime.date.today()
-    return TermPerOrg.objects.filter(org=org, start_date__lte=current_date, end_date__gte=current_date).first()
-=======
 def get_custom_term():
     return datetime.datetime.now().strftime("%B %Y")
->>>>>>> 1bdb2af1
 
 
 def save_custom_term_student_property(term, user, course_id):
@@ -204,13 +198,7 @@
 @receiver(ENROLL_STATUS_CHANGE)
 def add_custom_term_student_property_on_enrollment(sender, event=None, user=None, course_id=None, **kwargs):
     if event == EnrollStatusChange.enroll:
-<<<<<<< HEAD
         set_custom_term(course_id, user)
-=======
-        item = get_custom_term()
-        if item:
-            save_custom_term_student_property(item.term, user, course_id)
->>>>>>> 1bdb2af1
 
 
 def deadlock_db_retry(func):
