--- conflicted
+++ resolved
@@ -322,7 +322,6 @@
         invitation = SupervisorEvaluationInvitation.objects.filter(url_hash=hash_id).first()
         if not invitation:
             return JsonResponse({}, status=404)
-<<<<<<< HEAD
 
         usage_key = UsageKey.from_string(invitation.evaluation_block_id)
         supervisor_evaluation_xblock = modulestore().get_item(usage_key)
@@ -343,28 +342,6 @@
 def validate_profile_fields_post(request, profile_fields):
     data = request.POST.copy()
 
-=======
-
-        usage_key = UsageKey.from_string(invitation.evaluation_block_id)
-        supervisor_evaluation_xblock = modulestore().get_item(usage_key)
-
-        if not supervisor_evaluation_xblock.profile_fields:
-            return JsonResponse({}, status=404)
-
-        to_save_fields, errors = validate_profile_fields_post(request, supervisor_evaluation_xblock.profile_fields)
-        if errors:
-            return JsonResponse(errors, status=400)
-        else:
-            to_save_fields_json = json.dumps(to_save_fields, sort_keys=True)
-            invitation.profile_fields = to_save_fields_json
-            invitation.save()
-            return JsonResponse({"success": True})
-
-
-def validate_profile_fields_post(request, profile_fields):
-    data = request.POST.copy()
-
->>>>>>> 30eaa9ff
     to_save_fields = {}
     errors = {}
     form_fields = StudentProfileField.init_from_fields(profile_fields)
